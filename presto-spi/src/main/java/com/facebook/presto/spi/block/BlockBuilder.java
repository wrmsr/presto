--- conflicted
+++ resolved
@@ -54,9 +54,6 @@
     BlockBuilder writeBytes(Slice source, int sourceIndex, int length);
 
     /**
-<<<<<<< HEAD
-     * Close the current entry;
-=======
      * Write an object to the current entry;
      */
     default BlockBuilder writeObject(Object value)
@@ -66,7 +63,6 @@
 
     /**
      * Write a byte to the current entry;
->>>>>>> 4e105d86
      */
     BlockBuilder closeEntry();
 
