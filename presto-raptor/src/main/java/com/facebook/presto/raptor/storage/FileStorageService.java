/*
 * Licensed under the Apache License, Version 2.0 (the "License");
 * you may not use this file except in compliance with the License.
 * You may obtain a copy of the License at
 *
 *     http://www.apache.org/licenses/LICENSE-2.0
 *
 * Unless required by applicable law or agreed to in writing, software
 * distributed under the License is distributed on an "AS IS" BASIS,
 * WITHOUT WARRANTIES OR CONDITIONS OF ANY KIND, either express or implied.
 * See the License for the specific language governing permissions and
 * limitations under the License.
 */
package com.facebook.presto.raptor.storage;

import com.facebook.presto.spi.PrestoException;

import javax.annotation.PostConstruct;
import javax.annotation.PreDestroy;
import javax.inject.Inject;

import java.io.File;
import java.io.IOException;
import java.nio.file.Files;
import java.util.UUID;

import static com.facebook.presto.raptor.RaptorErrorCode.RAPTOR_ERROR;
import static com.google.common.base.Preconditions.checkNotNull;
import static java.util.Locale.ENGLISH;

public class FileStorageService
        implements StorageService
{
    private final File baseStorageDir;
    private final File baseStagingDir;
    private final StorageEngine storageEngine;

    @Inject
    public FileStorageService(StorageManagerConfig config, StorageEngine storageEngine)
    {
        this(config.getDataDirectory(), storageEngine);
    }

    public FileStorageService(File dataDirectory)
    {
        this(dataDirectory, StorageEngine.DEFAULT);
    }

    public FileStorageService(File dataDirectory, StorageEngine storageEngine)
    {
        this.storageEngine = checkNotNull(storageEngine);
        File baseDataDir = checkNotNull(dataDirectory, "dataDirectory is null");
        this.baseStorageDir = new File(baseDataDir, "storage");
        this.baseStagingDir = new File(baseDataDir, "staging");
    }

    @Override
    @PostConstruct
    public void start()
            throws IOException
    {
        deleteDirectory(baseStagingDir);
        createParents(baseStagingDir);
        createParents(baseStorageDir);
    }

    @PreDestroy
    public void stop()
            throws IOException
    {
        deleteDirectory(baseStagingDir);
    }

    @Override
    public File getStorageFile(UUID shardUuid)
    {
        return getFileSystemPath(baseStorageDir, shardUuid, storageEngine);
    }

    @Override
    public File getStagingFile(UUID shardUuid)
    {
        String name = getFileSystemPath(new File("/"), shardUuid, storageEngine).getName();
        return new File(baseStagingDir, name);
    }

    @Override
    public void createParents(File file)
    {
        File dir = file.getParentFile();
        if (!dir.mkdirs() && !dir.isDirectory()) {
            throw new PrestoException(RAPTOR_ERROR, "Failed creating directories: " + dir);
        }
    }

    public static File getFileSystemPath(File base, UUID shardUuid)
    {
        return getFileSystemPath(base, shardUuid, StorageEngine.DEFAULT);
    }

    /**
     * Generate a file system path for a shard UUID.
     * This creates a three level deep directory structure where the first
     * two levels each contain two hex digits (lowercase) of the UUID
     * and the final level contains the full UUID. Example:
     * <pre>
     * UUID: 701e1a79-74f7-4f56-b438-b41e8e7d019d
     * Path: /base/70/1e/701e1a79-74f7-4f56-b438-b41e8e7d019d.orc
     * </pre>
     * This ensures that files are spread out evenly through the tree
     * while a path can still be easily navigated by a human being.
     */
    public static File getFileSystemPath(File base, UUID shardUuid, StorageEngine storageEngine)
    {
        String uuid = shardUuid.toString().toLowerCase(ENGLISH);
        return base.toPath()
<<<<<<< HEAD
                .resolve(uuid.substring(0, 3))
                .resolve(uuid.substring(3, 6))
                .resolve(uuid + storageEngine.getFileExtension())
=======
                .resolve(uuid.substring(0, 2))
                .resolve(uuid.substring(2, 4))
                .resolve(uuid + ".orc")
>>>>>>> 5a4b6f70
                .toFile();
    }

    private static void deleteDirectory(File dir)
            throws IOException
    {
        if (!dir.exists()) {
            return;
        }
        File[] files = dir.listFiles();
        if (files == null) {
            throw new IOException("Failed to list directory: " + dir);
        }
        for (File file : files) {
            Files.delete(file.toPath());
        }
        Files.delete(dir.toPath());
    }
}<|MERGE_RESOLUTION|>--- conflicted
+++ resolved
@@ -114,16 +114,10 @@
     {
         String uuid = shardUuid.toString().toLowerCase(ENGLISH);
         return base.toPath()
-<<<<<<< HEAD
-                .resolve(uuid.substring(0, 3))
-                .resolve(uuid.substring(3, 6))
-                .resolve(uuid + storageEngine.getFileExtension())
-=======
-                .resolve(uuid.substring(0, 2))
-                .resolve(uuid.substring(2, 4))
-                .resolve(uuid + ".orc")
->>>>>>> 5a4b6f70
-                .toFile();
+            .resolve(uuid.substring(0, 2))
+            .resolve(uuid.substring(2, 4))
+            .resolve(uuid + storageEngine.getFileExtension())
+            .toFile();
     }
 
     private static void deleteDirectory(File dir)
