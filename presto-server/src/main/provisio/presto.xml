<runtime>
    <!-- Target -->
    <archive name="${project.artifactId}-${project.version}.tar.gz" />

    <!-- Notices -->
    <fileSet to="/">
        <directory path="${basedir}">
            <include>NOTICE</include>
            <include>README.txt</include>
        </directory>
    </fileSet>

    <!-- Launcher -->
    <artifactSet to="bin">
        <artifact id="io.airlift:launcher:tar.gz:bin:${dep.packaging.version}">
            <unpack />
        </artifact>
        <artifact id="io.airlift:launcher:tar.gz:properties:${dep.packaging.version}">
            <unpack filter="true" />
        </artifact>
    </artifactSet>

    <!-- Server -->
    <artifactSet to="lib">
        <artifact id="${project.groupId}:presto-main:${project.version}" />
    </artifactSet>

    <!-- Plugins -->
    <artifactSet to="plugin/jmx">
        <artifact id="${project.groupId}:presto-jmx:zip:${project.version}">
            <unpack />
        </artifact>
    </artifactSet>

    <artifactSet to="plugin/cassandra">
        <artifact id="${project.groupId}:presto-cassandra:zip:${project.version}">
            <unpack />
        </artifact>
    </artifactSet>

    <artifactSet to="plugin/example-http">
        <artifact id="${project.groupId}:presto-example-http:zip:${project.version}">
            <unpack />
        </artifact>
    </artifactSet>

    <!--
    <artifactSet to="plugin/hive-cdh4">
        <artifact id="${project.groupId}:presto-hive-cdh4:zip:${project.version}">
            <unpack />
        </artifact>
    </artifactSet>

    <artifactSet to="plugin/hive-cdh5">
        <artifact id="${project.groupId}:presto-hive-cdh5:zip:${project.version}">
            <unpack />
        </artifact>
    </artifactSet>

    <artifactSet to="plugin/hive-hadoop1">
        <artifact id="${project.groupId}:presto-hive-hadoop1:zip:${project.version}">
            <unpack />
        </artifact>
    </artifactSet>
    -->

    <artifactSet to="plugin/hive-hadoop2">
        <artifact id="${project.groupId}:presto-hive-hadoop2:zip:${project.version}">
            <unpack />
        </artifact>
    </artifactSet>

    <artifactSet to="plugin/blackhole">
        <artifact id="${project.groupId}:presto-blackhole:zip:${project.version}">
            <unpack />
        </artifact>
    </artifactSet>

    <artifactSet to="plugin/kafka">
        <artifact id="${project.groupId}:presto-kafka:zip:${project.version}">
            <unpack />
        </artifact>
    </artifactSet>

    <artifactSet to="plugin/ml">
        <artifact id="${project.groupId}:presto-ml:zip:${project.version}">
            <unpack />
        </artifact>
    </artifactSet>

    <artifactSet to="plugin/mysql">
        <artifact id="${project.groupId}:presto-mysql:zip:${project.version}">
            <unpack />
        </artifact>
    </artifactSet>

    <artifactSet to="plugin/postgresql">
        <artifact id="${project.groupId}:presto-postgresql:zip:${project.version}">
            <unpack />
        </artifact>
    </artifactSet>

    <artifactSet to="plugin/raptor">
        <artifact id="${project.groupId}:presto-raptor:zip:${project.version}">
            <unpack />
        </artifact>
    </artifactSet>

    <artifactSet to="plugin/redis">
        <artifact id="${project.groupId}:presto-redis:zip:${project.version}">
            <unpack />
        </artifact>
    </artifactSet>

    <artifactSet to="plugin/tpch">
        <artifact id="${project.groupId}:presto-tpch:zip:${project.version}">
            <unpack />
        </artifact>
    </artifactSet>

    <artifactSet to="plugin/localfile">
        <artifact id="${project.groupId}:presto-local-file:zip:${project.version}">
            <unpack />
        </artifact>
    </artifactSet>

    <artifactSet to="plugin/teradata-functions">
        <artifact id="${project.groupId}:presto-teradata-functions:zip:${project.version}">
            <unpack />
        </artifact>
    </artifactSet>

<<<<<<< HEAD
    <!--
    <artifactSet to="plugin/elasticsearch">
        <artifact id="com.wrmsr.presto:presto-wrmsr-elasticsearch:jar:${project.version}">
            <unpack />
        </artifact>
    </artifactSet>
    -->

    <!--
    <artifactSet to="plugin/wrmsr-main">
        <artifact id="com.wrmsr.presto:presto-wrmsr-main:zip:${project.version}">
            <unpack />
        </artifact>
    </artifactSet>

    <artifactSet to="plugin/wrmsr-jython">
        <artifact id="com.wrmsr.presto:presto-wrmsr-jython:zip:${project.version}">
            <unpack />
        </artifact>
    </artifactSet>

    <artifactSet to="plugin/wrmsr-hadoop">
        <artifact id="com.wrmsr.presto:presto-wrmsr-hadoop:zip:${project.version}">
            <unpack />
        </artifact>
    </artifactSet>
    -->

    <!--
    <artifactSet to="plugin/wrmsr-jruby">
        <artifact id="com.wrmsr.presto:presto-wrmsr-jruby:zip:${project.version}">
            <unpack />
        </artifact>
    </artifactSet>
    -->

    <!--
    <artifactSet to="plugin/wrmsr-lucene">
        <artifact id="com.wrmsr.presto:presto-wrmsr-lucene:zip:${project.version}">
            <unpack />
        </artifact>
    </artifactSet>
    -->
=======
    <artifactSet to="plugin/mongodb">
        <artifact id="${project.groupId}:presto-mongodb:zip:${project.version}">
            <unpack />
        </artifact>
    </artifactSet>
>>>>>>> d068df49
</runtime><|MERGE_RESOLUTION|>--- conflicted
+++ resolved
@@ -130,7 +130,6 @@
         </artifact>
     </artifactSet>
 
-<<<<<<< HEAD
     <!--
     <artifactSet to="plugin/elasticsearch">
         <artifact id="com.wrmsr.presto:presto-wrmsr-elasticsearch:jar:${project.version}">
@@ -174,11 +173,11 @@
         </artifact>
     </artifactSet>
     -->
-=======
+
     <artifactSet to="plugin/mongodb">
         <artifact id="${project.groupId}:presto-mongodb:zip:${project.version}">
             <unpack />
         </artifact>
     </artifactSet>
->>>>>>> d068df49
+
 </runtime>