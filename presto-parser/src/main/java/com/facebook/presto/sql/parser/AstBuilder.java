/*
 * Licensed under the Apache License, Version 2.0 (the "License");
 * you may not use this file except in compliance with the License.
 * You may obtain a copy of the License at
 *
 *     http://www.apache.org/licenses/LICENSE-2.0
 *
 * Unless required by applicable law or agreed to in writing, software
 * distributed under the License is distributed on an "AS IS" BASIS,
 * WITHOUT WARRANTIES OR CONDITIONS OF ANY KIND, either express or implied.
 * See the License for the specific language governing permissions and
 * limitations under the License.
 */
package com.facebook.presto.sql.parser;

import com.facebook.presto.sql.parser.SqlBaseParser.TablePropertiesContext;
import com.facebook.presto.sql.parser.SqlBaseParser.TablePropertyContext;
import com.facebook.presto.sql.tree.AddColumn;
import com.facebook.presto.sql.tree.AliasedRelation;
import com.facebook.presto.sql.tree.AllColumns;
import com.facebook.presto.sql.tree.Approximate;
import com.facebook.presto.sql.tree.ArithmeticBinaryExpression;
import com.facebook.presto.sql.tree.ArithmeticUnaryExpression;
import com.facebook.presto.sql.tree.ArrayConstructor;
import com.facebook.presto.sql.tree.BetweenPredicate;
import com.facebook.presto.sql.tree.BinaryLiteral;
import com.facebook.presto.sql.tree.BooleanLiteral;
import com.facebook.presto.sql.tree.Call;
import com.facebook.presto.sql.tree.CallArgument;
import com.facebook.presto.sql.tree.Cast;
import com.facebook.presto.sql.tree.CoalesceExpression;
import com.facebook.presto.sql.tree.Commit;
import com.facebook.presto.sql.tree.ComparisonExpression;
import com.facebook.presto.sql.tree.CreateTable;
import com.facebook.presto.sql.tree.CreateTableAsSelect;
import com.facebook.presto.sql.tree.CreateView;
import com.facebook.presto.sql.tree.Cube;
import com.facebook.presto.sql.tree.CurrentTime;
import com.facebook.presto.sql.tree.Delete;
import com.facebook.presto.sql.tree.DereferenceExpression;
import com.facebook.presto.sql.tree.DoubleLiteral;
import com.facebook.presto.sql.tree.DropTable;
import com.facebook.presto.sql.tree.DropView;
import com.facebook.presto.sql.tree.Except;
import com.facebook.presto.sql.tree.ExistsPredicate;
import com.facebook.presto.sql.tree.Explain;
import com.facebook.presto.sql.tree.ExplainFormat;
import com.facebook.presto.sql.tree.ExplainOption;
import com.facebook.presto.sql.tree.ExplainType;
import com.facebook.presto.sql.tree.Expression;
import com.facebook.presto.sql.tree.Extract;
import com.facebook.presto.sql.tree.FrameBound;
import com.facebook.presto.sql.tree.FunctionCall;
import com.facebook.presto.sql.tree.GenericLiteral;
import com.facebook.presto.sql.tree.GroupingElement;
import com.facebook.presto.sql.tree.GroupingSets;
import com.facebook.presto.sql.tree.IfExpression;
import com.facebook.presto.sql.tree.InListExpression;
import com.facebook.presto.sql.tree.InPredicate;
import com.facebook.presto.sql.tree.Insert;
import com.facebook.presto.sql.tree.Intersect;
import com.facebook.presto.sql.tree.IntervalLiteral;
import com.facebook.presto.sql.tree.IsNotNullPredicate;
import com.facebook.presto.sql.tree.IsNullPredicate;
import com.facebook.presto.sql.tree.Isolation;
import com.facebook.presto.sql.tree.Join;
import com.facebook.presto.sql.tree.JoinCriteria;
import com.facebook.presto.sql.tree.JoinOn;
import com.facebook.presto.sql.tree.JoinUsing;
import com.facebook.presto.sql.tree.LambdaExpression;
import com.facebook.presto.sql.tree.LikePredicate;
import com.facebook.presto.sql.tree.LogicalBinaryExpression;
import com.facebook.presto.sql.tree.LongLiteral;
import com.facebook.presto.sql.tree.NaturalJoin;
import com.facebook.presto.sql.tree.Node;
import com.facebook.presto.sql.tree.NodeLocation;
import com.facebook.presto.sql.tree.NotExpression;
import com.facebook.presto.sql.tree.NullIfExpression;
import com.facebook.presto.sql.tree.NullLiteral;
import com.facebook.presto.sql.tree.QualifiedName;
import com.facebook.presto.sql.tree.QualifiedNameReference;
import com.facebook.presto.sql.tree.Query;
import com.facebook.presto.sql.tree.QueryBody;
import com.facebook.presto.sql.tree.QuerySpecification;
import com.facebook.presto.sql.tree.Relation;
import com.facebook.presto.sql.tree.RenameColumn;
import com.facebook.presto.sql.tree.RenameTable;
import com.facebook.presto.sql.tree.ResetSession;
import com.facebook.presto.sql.tree.Rollback;
import com.facebook.presto.sql.tree.Rollup;
import com.facebook.presto.sql.tree.Row;
import com.facebook.presto.sql.tree.SampledRelation;
import com.facebook.presto.sql.tree.SearchedCaseExpression;
import com.facebook.presto.sql.tree.Select;
import com.facebook.presto.sql.tree.SelectItem;
import com.facebook.presto.sql.tree.SetSession;
import com.facebook.presto.sql.tree.ShowCatalogs;
import com.facebook.presto.sql.tree.ShowColumns;
import com.facebook.presto.sql.tree.ShowFunctions;
import com.facebook.presto.sql.tree.ShowPartitions;
import com.facebook.presto.sql.tree.ShowSchemas;
import com.facebook.presto.sql.tree.ShowSession;
import com.facebook.presto.sql.tree.ShowTables;
import com.facebook.presto.sql.tree.SimpleCaseExpression;
import com.facebook.presto.sql.tree.SimpleGroupBy;
import com.facebook.presto.sql.tree.SingleColumn;
import com.facebook.presto.sql.tree.SortItem;
import com.facebook.presto.sql.tree.StartTransaction;
import com.facebook.presto.sql.tree.Statement;
import com.facebook.presto.sql.tree.StringLiteral;
import com.facebook.presto.sql.tree.SubqueryExpression;
import com.facebook.presto.sql.tree.SubscriptExpression;
import com.facebook.presto.sql.tree.Table;
import com.facebook.presto.sql.tree.TableElement;
import com.facebook.presto.sql.tree.TableSubquery;
import com.facebook.presto.sql.tree.TimeLiteral;
import com.facebook.presto.sql.tree.TimestampLiteral;
import com.facebook.presto.sql.tree.TransactionAccessMode;
import com.facebook.presto.sql.tree.TransactionMode;
import com.facebook.presto.sql.tree.Union;
import com.facebook.presto.sql.tree.Unnest;
import com.facebook.presto.sql.tree.Use;
import com.facebook.presto.sql.tree.Values;
import com.facebook.presto.sql.tree.WhenClause;
import com.facebook.presto.sql.tree.Window;
import com.facebook.presto.sql.tree.WindowFrame;
import com.facebook.presto.sql.tree.With;
import com.facebook.presto.sql.tree.WithQuery;
import com.google.common.collect.ImmutableList;
import com.google.common.collect.ImmutableMap;
import com.google.common.collect.Lists;
import org.antlr.v4.runtime.ParserRuleContext;
import org.antlr.v4.runtime.Token;
import org.antlr.v4.runtime.tree.ParseTree;
import org.antlr.v4.runtime.tree.TerminalNode;

import java.util.Iterator;
import java.util.List;
import java.util.Map;
import java.util.Optional;
import java.util.stream.Collectors;

import static java.util.Objects.requireNonNull;
import static java.util.stream.Collectors.toList;

class AstBuilder
        extends SqlBaseBaseVisitor<Node>
{
    @Override
    public Node visitSingleStatement(SqlBaseParser.SingleStatementContext context)
    {
        return visit(context.statement());
    }

    @Override
    public Node visitSingleExpression(SqlBaseParser.SingleExpressionContext context)
    {
        return visit(context.expression());
    }

    // ******************* statements **********************

    @Override
    public Node visitUse(SqlBaseParser.UseContext context)
    {
        return new Use(getLocation(context), getTextIfPresent(context.catalog), context.schema.getText());
    }

    @Override
    public Node visitCreateTableAsSelect(SqlBaseParser.CreateTableAsSelectContext context)
    {
        return new CreateTableAsSelect(getLocation(context), getQualifiedName(context.qualifiedName()), (Query) visit(context.query()), processTableProperties(context.tableProperties()), context.NO() == null);
    }

    @Override
    public Node visitCreateTable(SqlBaseParser.CreateTableContext context)
    {
        return new CreateTable(getLocation(context), getQualifiedName(context.qualifiedName()), visit(context.tableElement(), TableElement.class), context.EXISTS() != null, processTableProperties(context.tableProperties()));
    }

    private Map<String, Expression> processTableProperties(TablePropertiesContext tablePropertiesContext)
    {
        ImmutableMap.Builder<String, Expression> properties = ImmutableMap.builder();
        if (tablePropertiesContext != null) {
            for (TablePropertyContext tablePropertyContext : tablePropertiesContext.tableProperty()) {
                properties.put(tablePropertyContext.identifier().getText(), (Expression) visit(tablePropertyContext.expression()));
            }
        }
        return properties.build();
    }

    @Override
    public Node visitDropTable(SqlBaseParser.DropTableContext context)
    {
        return new DropTable(getLocation(context), getQualifiedName(context.qualifiedName()), context.EXISTS() != null);
    }

    @Override
    public Node visitDropView(SqlBaseParser.DropViewContext context)
    {
        return new DropView(getLocation(context), getQualifiedName(context.qualifiedName()), context.EXISTS() != null);
    }

    @Override
    public Node visitInsertInto(SqlBaseParser.InsertIntoContext context)
    {
        return new Insert(
                getQualifiedName(context.qualifiedName()),
                Optional.ofNullable(getColumnAliases(context.columnAliases())),
                (Query) visit(context.query()));
    }

    @Override
    public Node visitDelete(SqlBaseParser.DeleteContext context)
    {
        return new Delete(
                getLocation(context),
                new Table(getLocation(context), getQualifiedName(context.qualifiedName())),
                visitIfPresent(context.booleanExpression(), Expression.class));
    }

    @Override
    public Node visitRenameTable(SqlBaseParser.RenameTableContext context)
    {
        return new RenameTable(getLocation(context), getQualifiedName(context.from), getQualifiedName(context.to));
    }

    @Override
    public Node visitRenameColumn(SqlBaseParser.RenameColumnContext context)
    {
        return new RenameColumn(getLocation(context), getQualifiedName(context.tableName), context.from.getText(), context.to.getText());
    }

    @Override
    public Node visitAddColumn(SqlBaseParser.AddColumnContext context)
    {
        return new AddColumn(getLocation(context), getQualifiedName(context.qualifiedName()), (TableElement) visit(context.tableElement()));
    }

    @Override
    public Node visitCreateView(SqlBaseParser.CreateViewContext context)
    {
        return new CreateView(
                getLocation(context),
                getQualifiedName(context.qualifiedName()),
                (Query) visit(context.query()),
                context.REPLACE() != null);
    }

    @Override
    public Node visitStartTransaction(SqlBaseParser.StartTransactionContext context)
    {
        return new StartTransaction(visit(context.transactionMode(), TransactionMode.class));
    }

    @Override
    public Node visitCommit(SqlBaseParser.CommitContext context)
    {
        return new Commit(getLocation(context));
    }

    @Override
    public Node visitRollback(SqlBaseParser.RollbackContext context)
    {
        return new Rollback(getLocation(context));
    }

    @Override
    public Node visitTransactionAccessMode(SqlBaseParser.TransactionAccessModeContext context)
    {
        return new TransactionAccessMode(getLocation(context), context.accessMode.getType() == SqlBaseLexer.ONLY);
    }

    @Override
    public Node visitIsolationLevel(SqlBaseParser.IsolationLevelContext context)
    {
        return visit(context.levelOfIsolation());
    }

    @Override
    public Node visitReadUncommitted(SqlBaseParser.ReadUncommittedContext context)
    {
        return new Isolation(getLocation(context), Isolation.Level.READ_UNCOMMITTED);
    }

    @Override
    public Node visitReadCommitted(SqlBaseParser.ReadCommittedContext context)
    {
        return new Isolation(getLocation(context), Isolation.Level.READ_COMMITTED);
    }

    @Override
    public Node visitRepeatableRead(SqlBaseParser.RepeatableReadContext context)
    {
        return new Isolation(getLocation(context), Isolation.Level.REPEATABLE_READ);
    }

    @Override
    public Node visitSerializable(SqlBaseParser.SerializableContext context)
    {
        return new Isolation(getLocation(context), Isolation.Level.SERIALIZABLE);
    }

    @Override
    public Node visitCall(SqlBaseParser.CallContext context)
    {
        return new Call(
                getLocation(context),
                getQualifiedName(context.qualifiedName()),
                visit(context.callArgument(), CallArgument.class));
    }

    // ********************** query expressions ********************

    @Override
    public Node visitQuery(SqlBaseParser.QueryContext context)
    {
        Query body = (Query) visit(context.queryNoWith());

        return new Query(
                getLocation(context),
                visitIfPresent(context.with(), With.class),
                body.getQueryBody(),
                body.getOrderBy(),
                body.getLimit(),
                body.getApproximate());
    }

    @Override
    public Node visitWith(SqlBaseParser.WithContext context)
    {
        return new With(getLocation(context), context.RECURSIVE() != null, visit(context.namedQuery(), WithQuery.class));
    }

    @Override
    public Node visitNamedQuery(SqlBaseParser.NamedQueryContext context)
    {
        return new WithQuery(getLocation(context), context.name.getText(), (Query) visit(context.query()), getColumnAliases(context.columnAliases()));
    }

    @Override
    public Node visitQueryNoWith(SqlBaseParser.QueryNoWithContext context)
    {
        QueryBody term = (QueryBody) visit(context.queryTerm());

        if (term instanceof QuerySpecification) {
            // When we have a simple query specification
            // followed by order by limit, fold the order by and limit
            // clauses into the query specification (analyzer/planner
            // expects this structure to resolve references with respect
            // to columns defined in the query specification)
            QuerySpecification query = (QuerySpecification) term;

            return new Query(
                    getLocation(context),
                    Optional.<With>empty(),
                    new QuerySpecification(
                            getLocation(context),
                            query.getSelect(),
                            query.getFrom(),
                            query.getWhere(),
                            query.getGroupBy(),
                            query.getHaving(),
                            visit(context.sortItem(), SortItem.class),
                            getTextIfPresent(context.limit)),
                    ImmutableList.of(),
                    Optional.<String>empty(),
                    getTextIfPresent(context.confidence)
                            .map(confidence -> new Approximate(getLocation(context), confidence)));
        }

        return new Query(
                getLocation(context),
                Optional.<With>empty(),
                term,
                visit(context.sortItem(), SortItem.class),
                getTextIfPresent(context.limit),
                getTextIfPresent(context.confidence)
                        .map(confidence -> new Approximate(getLocation(context), confidence)));
    }

    @Override
    public Node visitQuerySpecification(SqlBaseParser.QuerySpecificationContext context)
    {
        Optional<Relation> from = Optional.empty();

        List<Relation> relations = visit(context.relation(), Relation.class);
        if (!relations.isEmpty()) {
            // synthesize implicit join nodes
            Iterator<Relation> iterator = relations.iterator();
            Relation relation = iterator.next();

            while (iterator.hasNext()) {
                relation = new Join(getLocation(context), Join.Type.IMPLICIT, relation, iterator.next(), Optional.<JoinCriteria>empty());
            }

            from = Optional.of(relation);
        }

        return new QuerySpecification(
                getLocation(context),
                new Select(getLocation(context.SELECT()), isDistinct(context.setQuantifier()), visit(context.selectItem(), SelectItem.class)),
                from,
                visitIfPresent(context.where, Expression.class),
                visit(context.groupingElement(), GroupingElement.class),
                visitIfPresent(context.having, Expression.class),
                ImmutableList.of(),
                Optional.<String>empty());
    }

    @Override
    public Node visitSingleGroupingSet(SqlBaseParser.SingleGroupingSetContext context)
    {
        return new SimpleGroupBy(getLocation(context), visit(context.groupingExpressions().expression(), Expression.class));
    }

    @Override
    public Node visitRollup(SqlBaseParser.RollupContext context)
    {
        return new Rollup(getLocation(context), context.qualifiedName().stream()
                .map(AstBuilder::getQualifiedName)
                .collect(toList()));
    }

    @Override
    public Node visitCube(SqlBaseParser.CubeContext context)
    {
        return new Cube(getLocation(context), context.qualifiedName().stream()
                .map(AstBuilder::getQualifiedName)
                .collect(toList()));
    }

    @Override
    public Node visitMultipleGroupingSets(SqlBaseParser.MultipleGroupingSetsContext context)
    {
        return new GroupingSets(getLocation(context), context.groupingSet().stream()
                .map(groupingSet -> groupingSet.qualifiedName().stream()
                        .map(AstBuilder::getQualifiedName)
                        .collect(toList()))
                .collect(toList()));
    }

    @Override
    public Node visitSetOperation(SqlBaseParser.SetOperationContext context)
    {
        QueryBody left = (QueryBody) visit(context.left);
        QueryBody right = (QueryBody) visit(context.right);

        boolean distinct = context.setQuantifier() == null || context.setQuantifier().DISTINCT() != null;

        switch (context.operator.getType()) {
            case SqlBaseLexer.UNION:
                return new Union(getLocation(context.UNION()), ImmutableList.of(left, right), distinct);
            case SqlBaseLexer.INTERSECT:
                return new Intersect(getLocation(context.INTERSECT()), ImmutableList.of(left, right), distinct);
            case SqlBaseLexer.EXCEPT:
                return new Except(getLocation(context.EXCEPT()), left, right, distinct);
        }

        throw new IllegalArgumentException("Unsupported set operation: " + context.operator.getText());
    }

    @Override
    public Node visitSelectAll(SqlBaseParser.SelectAllContext context)
    {
        if (context.qualifiedName() != null) {
            return new AllColumns(getLocation(context), getQualifiedName(context.qualifiedName()));
        }

        return new AllColumns(getLocation(context));
    }

    @Override
    public Node visitSelectSingle(SqlBaseParser.SelectSingleContext context)
    {
        Optional<String> alias = getTextIfPresent(context.identifier());

        return new SingleColumn(getLocation(context), (Expression) visit(context.expression()), alias);
    }

    @Override
    public Node visitTable(SqlBaseParser.TableContext context)
    {
        return new Table(getLocation(context), getQualifiedName(context.qualifiedName()));
    }

    @Override
    public Node visitSubquery(SqlBaseParser.SubqueryContext context)
    {
        return new TableSubquery(getLocation(context), (Query) visit(context.queryNoWith()));
    }

    @Override
    public Node visitInlineTable(SqlBaseParser.InlineTableContext context)
    {
        return new Values(getLocation(context), visit(context.expression(), Expression.class));
    }

    @Override
    public Node visitExplain(SqlBaseParser.ExplainContext context)
    {
        return new Explain(getLocation(context), (Statement) visit(context.statement()), visit(context.explainOption(), ExplainOption.class));
    }

    @Override
    public Node visitExplainFormat(SqlBaseParser.ExplainFormatContext context)
    {
        switch (context.value.getType()) {
            case SqlBaseLexer.GRAPHVIZ:
                return new ExplainFormat(getLocation(context), ExplainFormat.Type.GRAPHVIZ);
            case SqlBaseLexer.TEXT:
                return new ExplainFormat(getLocation(context), ExplainFormat.Type.TEXT);
        }

        throw new IllegalArgumentException("Unsupported EXPLAIN format: " + context.value.getText());
    }

    @Override
    public Node visitExplainType(SqlBaseParser.ExplainTypeContext context)
    {
        switch (context.value.getType()) {
            case SqlBaseLexer.LOGICAL:
                return new ExplainType(getLocation(context), ExplainType.Type.LOGICAL);
            case SqlBaseLexer.DISTRIBUTED:
                return new ExplainType(getLocation(context), ExplainType.Type.DISTRIBUTED);
        }

        throw new IllegalArgumentException("Unsupported EXPLAIN type: " + context.value.getText());
    }

    @Override
    public Node visitShowTables(SqlBaseParser.ShowTablesContext context)
    {
        return new ShowTables(
                getLocation(context),
                Optional.ofNullable(context.qualifiedName())
                        .map(AstBuilder::getQualifiedName),
                getTextIfPresent(context.pattern)
                        .map(AstBuilder::unquote));
    }

    @Override
    public Node visitShowSchemas(SqlBaseParser.ShowSchemasContext context)
    {
        return new ShowSchemas(getLocation(context), getTextIfPresent(context.identifier()));
    }

    @Override
    public Node visitShowCatalogs(SqlBaseParser.ShowCatalogsContext context)
    {
        return new ShowCatalogs(getLocation(context));
    }

    @Override
    public Node visitShowColumns(SqlBaseParser.ShowColumnsContext context)
    {
        return new ShowColumns(getLocation(context), getQualifiedName(context.qualifiedName()));
    }

    @Override
    public Node visitShowPartitions(SqlBaseParser.ShowPartitionsContext context)
    {
        return new ShowPartitions(
                getLocation(context),
                getQualifiedName(context.qualifiedName()),
                visitIfPresent(context.booleanExpression(), Expression.class),
                visit(context.sortItem(), SortItem.class),
                getTextIfPresent(context.limit));
    }

    @Override
    public Node visitShowFunctions(SqlBaseParser.ShowFunctionsContext context)
    {
        return new ShowFunctions(getLocation(context));
    }

    @Override
    public Node visitShowSession(SqlBaseParser.ShowSessionContext context)
    {
        return new ShowSession(getLocation(context));
    }

    @Override
    public Node visitSetSession(SqlBaseParser.SetSessionContext context)
    {
        return new SetSession(getLocation(context), getQualifiedName(context.qualifiedName()), (Expression) visit(context.expression()));
    }

    @Override
    public Node visitResetSession(SqlBaseParser.ResetSessionContext context)
    {
        return new ResetSession(getLocation(context), getQualifiedName(context.qualifiedName()));
    }

    // ***************** boolean expressions ******************

    @Override
    public Node visitLogicalNot(SqlBaseParser.LogicalNotContext context)
    {
        return new NotExpression(getLocation(context), (Expression) visit(context.booleanExpression()));
    }

    @Override
    public Node visitLogicalBinary(SqlBaseParser.LogicalBinaryContext context)
    {
        return new LogicalBinaryExpression(
                getLocation(context.operator),
                getLogicalBinaryOperator(context.operator),
                (Expression) visit(context.left),
                (Expression) visit(context.right));
    }

    // *************** from clause *****************

    @Override
    public Node visitJoinRelation(SqlBaseParser.JoinRelationContext context)
    {
        Relation left = (Relation) visit(context.left);
        Relation right;

        if (context.CROSS() != null) {
            right = (Relation) visit(context.right);
            return new Join(getLocation(context), Join.Type.CROSS, left, right, Optional.<JoinCriteria>empty());
        }

        JoinCriteria criteria;
        if (context.NATURAL() != null) {
            right = (Relation) visit(context.right);
            criteria = new NaturalJoin();
        }
        else {
            right = (Relation) visit(context.rightRelation);
            if (context.joinCriteria().ON() != null) {
                criteria = new JoinOn((Expression) visit(context.joinCriteria().booleanExpression()));
            }
            else if (context.joinCriteria().USING() != null) {
                List<String> columns = context.joinCriteria()
                        .identifier().stream()
                        .map(ParseTree::getText)
                        .collect(toList());

                criteria = new JoinUsing(columns);
            }
            else {
                throw new IllegalArgumentException("Unsupported join criteria");
            }
        }

        Join.Type joinType;
        if (context.joinType().LEFT() != null) {
            joinType = Join.Type.LEFT;
        }
        else if (context.joinType().RIGHT() != null) {
            joinType = Join.Type.RIGHT;
        }
        else if (context.joinType().FULL() != null) {
            joinType = Join.Type.FULL;
        }
        else {
            joinType = Join.Type.INNER;
        }

        return new Join(getLocation(context), joinType, left, right, Optional.of(criteria));
    }

    @Override
    public Node visitSampledRelation(SqlBaseParser.SampledRelationContext context)
    {
        Relation child = (Relation) visit(context.aliasedRelation());

        if (context.TABLESAMPLE() == null) {
            return child;
        }

        Optional<List<Expression>> stratifyOn = Optional.empty();
        if (context.STRATIFY() != null) {
            stratifyOn = Optional.of(visit(context.stratify, Expression.class));
        }

        return new SampledRelation(
                getLocation(context),
                child,
                getSamplingMethod((Token) context.sampleType().getChild(0).getPayload()),
                (Expression) visit(context.percentage),
                context.RESCALED() != null,
                stratifyOn);
    }

    @Override
    public Node visitAliasedRelation(SqlBaseParser.AliasedRelationContext context)
    {
        Relation child = (Relation) visit(context.relationPrimary());

        if (context.identifier() == null) {
            return child;
        }

        return new AliasedRelation(getLocation(context), child, context.identifier().getText(), getColumnAliases(context.columnAliases()));
    }

    @Override
    public Node visitTableName(SqlBaseParser.TableNameContext context)
    {
        return new Table(getLocation(context), getQualifiedName(context.qualifiedName()));
    }

    @Override
    public Node visitSubqueryRelation(SqlBaseParser.SubqueryRelationContext context)
    {
        return new TableSubquery(getLocation(context), (Query) visit(context.query()));
    }

    @Override
    public Node visitUnnest(SqlBaseParser.UnnestContext context)
    {
        return new Unnest(getLocation(context), visit(context.expression(), Expression.class), context.ORDINALITY() != null);
    }

    @Override
    public Node visitParenthesizedRelation(SqlBaseParser.ParenthesizedRelationContext context)
    {
        return visit(context.relation());
    }

    // ********************* predicates *******************

    @Override
    public Node visitPredicated(SqlBaseParser.PredicatedContext context)
    {
        if (context.predicate() != null) {
            return visit(context.predicate());
        }

        return visit(context.valueExpression);
    }

    @Override
    public Node visitComparison(SqlBaseParser.ComparisonContext context)
    {
        return new ComparisonExpression(
                getLocation(context.comparisonOperator()),
                getComparisonOperator(((TerminalNode) context.comparisonOperator().getChild(0)).getSymbol()),
                (Expression) visit(context.value),
                (Expression) visit(context.right));
    }

    @Override
    public Node visitDistinctFrom(SqlBaseParser.DistinctFromContext context)
    {
        Expression expression = new ComparisonExpression(
                getLocation(context),
                ComparisonExpression.Type.IS_DISTINCT_FROM,
                (Expression) visit(context.value),
                (Expression) visit(context.right));

        if (context.NOT() != null) {
            expression = new NotExpression(getLocation(context), expression);
        }

        return expression;
    }

    @Override
    public Node visitBetween(SqlBaseParser.BetweenContext context)
    {
        Expression expression = new BetweenPredicate(
                getLocation(context),
                (Expression) visit(context.value),
                (Expression) visit(context.lower),
                (Expression) visit(context.upper));

        if (context.NOT() != null) {
            expression = new NotExpression(getLocation(context), expression);
        }

        return expression;
    }

    @Override
    public Node visitNullPredicate(SqlBaseParser.NullPredicateContext context)
    {
        Expression child = (Expression) visit(context.value);

        if (context.NOT() == null) {
            return new IsNullPredicate(getLocation(context), child);
        }

        return new IsNotNullPredicate(getLocation(context), child);
    }

    @Override
    public Node visitLike(SqlBaseParser.LikeContext context)
    {
        Expression escape = null;
        if (context.escape != null) {
            escape = (Expression) visit(context.escape);
        }

        Expression result = new LikePredicate(getLocation(context), (Expression) visit(context.value), (Expression) visit(context.pattern), escape);

        if (context.NOT() != null) {
            result = new NotExpression(getLocation(context), result);
        }

        return result;
    }

    @Override
    public Node visitInList(SqlBaseParser.InListContext context)
    {
        Expression result = new InPredicate(
                getLocation(context),
                (Expression) visit(context.value),
                new InListExpression(getLocation(context), visit(context.expression(), Expression.class)));

        if (context.NOT() != null) {
            result = new NotExpression(getLocation(context), result);
        }

        return result;
    }

    @Override
    public Node visitInSubquery(SqlBaseParser.InSubqueryContext context)
    {
        Expression result = new InPredicate(
                getLocation(context),
                (Expression) visit(context.value),
                new SubqueryExpression(getLocation(context), (Query) visit(context.query())));

        if (context.NOT() != null) {
            result = new NotExpression(getLocation(context), result);
        }

        return result;
    }

    @Override
    public Node visitExists(SqlBaseParser.ExistsContext context)
    {
        return new ExistsPredicate(getLocation(context), (Query) visit(context.query()));
    }

    // ************** value expressions **************

    @Override
    public Node visitArithmeticUnary(SqlBaseParser.ArithmeticUnaryContext context)
    {
        Expression child = (Expression) visit(context.valueExpression());

        switch (context.operator.getType()) {
            case SqlBaseLexer.MINUS:
                return ArithmeticUnaryExpression.negative(getLocation(context), child);
            case SqlBaseLexer.PLUS:
                return ArithmeticUnaryExpression.positive(getLocation(context), child);
            default:
                throw new UnsupportedOperationException("Unsupported sign: " + context.operator.getText());
        }
    }

    @Override
    public Node visitArithmeticBinary(SqlBaseParser.ArithmeticBinaryContext context)
    {
        return new ArithmeticBinaryExpression(
                getLocation(context.operator),
                getArithmeticBinaryOperator(context.operator),
                (Expression) visit(context.left),
                (Expression) visit(context.right));
    }

    @Override
    public Node visitConcatenation(SqlBaseParser.ConcatenationContext context)
    {
        return new FunctionCall(
                getLocation(context.CONCAT()),
                new QualifiedName("concat"), ImmutableList.of(
                (Expression) visit(context.left),
                (Expression) visit(context.right)));
    }

    @Override
    public Node visitAtTimeZone(SqlBaseParser.AtTimeZoneContext context)
    {
        return new FunctionCall(
                getLocation(context.AT()),
                QualifiedName.of("at_timezone"), ImmutableList.of(
                (Expression) visit(context.valueExpression()),
                (Expression) visit(context.timeZoneSpecifier())));
    }

    @Override
    public Node visitTimeZoneInterval(SqlBaseParser.TimeZoneIntervalContext context)
    {
        return visit(context.interval());
    }

    @Override
    public Node visitTimeZoneString(SqlBaseParser.TimeZoneStringContext context)
    {
        return new StringLiteral(getLocation(context), unquote(context.STRING().getText()));
    }

    // ********************* primary expressions **********************

    @Override
    public Node visitParenthesizedExpression(SqlBaseParser.ParenthesizedExpressionContext context)
    {
        return visit(context.expression());
    }

    @Override
    public Node visitRowConstructor(SqlBaseParser.RowConstructorContext context)
    {
        return new Row(getLocation(context), visit(context.expression(), Expression.class));
    }

    @Override
    public Node visitArrayConstructor(SqlBaseParser.ArrayConstructorContext context)
    {
        return new ArrayConstructor(getLocation(context), visit(context.expression(), Expression.class));
    }

    @Override
    public Node visitCast(SqlBaseParser.CastContext context)
    {
        boolean isTryCast = context.TRY_CAST() != null;
        return new Cast(getLocation(context), (Expression) visit(context.expression()), getType(context.type()), isTryCast);
    }

    @Override
    public Node visitSpecialDateTimeFunction(SqlBaseParser.SpecialDateTimeFunctionContext context)
    {
        CurrentTime.Type type = getDateTimeFunctionType(context.name);

        if (context.precision != null) {
            return new CurrentTime(getLocation(context), type, Integer.parseInt(context.precision.getText()));
        }

        return new CurrentTime(getLocation(context), type);
    }

    @Override
    public Node visitExtract(SqlBaseParser.ExtractContext context)
    {
        return new Extract(getLocation(context), (Expression) visit(context.valueExpression()), Extract.Field.valueOf(context.identifier().getText().toUpperCase()));
    }

    @Override
    public Node visitSubstring(SqlBaseParser.SubstringContext context)
    {
        return new FunctionCall(getLocation(context), new QualifiedName("substr"), visit(context.valueExpression(), Expression.class));
    }

    @Override
    public Node visitPosition(SqlBaseParser.PositionContext context)
    {
        List<Expression> arguments = Lists.reverse(visit(context.valueExpression(), Expression.class));
        return new FunctionCall(getLocation(context), new QualifiedName("strpos"), arguments);
    }

    @Override
    public Node visitNormalize(SqlBaseParser.NormalizeContext context)
    {
        Expression str = (Expression) visit(context.valueExpression());
        String normalForm = Optional.ofNullable(context.normalForm()).map(ParserRuleContext::getText).orElse("NFC");
        return new FunctionCall(getLocation(context), new QualifiedName("normalize"), ImmutableList.of(str, new StringLiteral(getLocation(context), normalForm)));
    }

    @Override
    public Node visitSubscript(SqlBaseParser.SubscriptContext context)
    {
        return new SubscriptExpression(getLocation(context), (Expression) visit(context.value), (Expression) visit(context.index));
    }

    @Override
    public Node visitSubqueryExpression(SqlBaseParser.SubqueryExpressionContext context)
    {
        return new SubqueryExpression(getLocation(context), (Query) visit(context.query()));
    }

    @Override
    public Node visitDereference(SqlBaseParser.DereferenceContext context)
    {
        return new DereferenceExpression(getLocation(context), (Expression) visit(context.base), context.fieldName.getText());
    }

    @Override
    public Node visitColumnReference(SqlBaseParser.ColumnReferenceContext context)
    {
        return new QualifiedNameReference(getLocation(context), new QualifiedName(context.getText()));
    }

    @Override
    public Node visitSimpleCase(SqlBaseParser.SimpleCaseContext context)
    {
        return new SimpleCaseExpression(
                getLocation(context),
                (Expression) visit(context.valueExpression()),
                visit(context.whenClause(), WhenClause.class),
                visitIfPresent(context.elseExpression, Expression.class));
    }

    @Override
    public Node visitSearchedCase(SqlBaseParser.SearchedCaseContext context)
    {
        return new SearchedCaseExpression(
                getLocation(context),
                visit(context.whenClause(), WhenClause.class),
                visitIfPresent(context.elseExpression, Expression.class));
    }

    @Override
    public Node visitWhenClause(SqlBaseParser.WhenClauseContext context)
    {
        return new WhenClause(getLocation(context), (Expression) visit(context.condition), (Expression) visit(context.result));
    }

    @Override
    public Node visitFunctionCall(SqlBaseParser.FunctionCallContext context)
    {
        Optional<Window> window = visitIfPresent(context.over(), Window.class);

        QualifiedName name = getQualifiedName(context.qualifiedName());

        boolean distinct = isDistinct(context.setQuantifier());

        if (name.toString().equalsIgnoreCase("if")) {
            check(context.expression().size() == 2 || context.expression().size() == 3, "Invalid number of arguments for 'if' function", context);
            check(!window.isPresent(), "OVER clause not valid for 'if' function", context);
            check(!distinct, "DISTINCT not valid for 'if' function", context);

            Expression elseExpression = null;
            if (context.expression().size() == 3) {
                elseExpression = (Expression) visit(context.expression(2));
            }

            return new IfExpression(
                    getLocation(context),
                    (Expression) visit(context.expression(0)),
                    (Expression) visit(context.expression(1)),
                    elseExpression);
        }
        if (name.toString().equalsIgnoreCase("nullif")) {
            check(context.expression().size() == 2, "Invalid number of arguments for 'nullif' function", context);
            check(!window.isPresent(), "OVER clause not valid for 'nullif' function", context);
            check(!distinct, "DISTINCT not valid for 'nullif' function", context);

            return new NullIfExpression(
                    getLocation(context),
                    (Expression) visit(context.expression(0)),
                    (Expression) visit(context.expression(1)));
        }
        if (name.toString().equalsIgnoreCase("coalesce")) {
            check(!window.isPresent(), "OVER clause not valid for 'coalesce' function", context);
            check(!distinct, "DISTINCT not valid for 'coalesce' function", context);

            return new CoalesceExpression(getLocation(context), visit(context.expression(), Expression.class));
        }

        return new FunctionCall(
                getLocation(context),
                getQualifiedName(context.qualifiedName()),
                window,
                distinct,
                visit(context.expression(), Expression.class));
    }

    @Override
    public Node visitLambda(SqlBaseParser.LambdaContext context)
    {
        List<String> arguments = context.identifier().stream()
                .map(SqlBaseParser.IdentifierContext::getText)
                .collect(toList());

        Expression body = (Expression) visit(context.expression());

        return new LambdaExpression(arguments, body);
    }

    @Override
    public Node visitOver(SqlBaseParser.OverContext context)
    {
        return new Window(
                getLocation(context),
                visit(context.partition, Expression.class),
                visit(context.sortItem(), SortItem.class),
                visitIfPresent(context.windowFrame(), WindowFrame.class));
    }

    @Override
    public Node visitTableElement(SqlBaseParser.TableElementContext context)
    {
        return new TableElement(getLocation(context), context.identifier().getText(), getType(context.type()));
    }

    @Override
    public Node visitSortItem(SqlBaseParser.SortItemContext context)
    {
        return new SortItem(
                getLocation(context),
                (Expression) visit(context.expression()),
                Optional.ofNullable(context.ordering)
                        .map(AstBuilder::getOrderingType)
                        .orElse(SortItem.Ordering.ASCENDING),
                Optional.ofNullable(context.nullOrdering)
                        .map(AstBuilder::getNullOrderingType)
                        .orElse(SortItem.NullOrdering.UNDEFINED));
    }

    @Override
    public Node visitWindowFrame(SqlBaseParser.WindowFrameContext context)
    {
        return new WindowFrame(
                getLocation(context),
                getFrameType(context.frameType),
                (FrameBound) visit(context.start),
                visitIfPresent(context.end, FrameBound.class));
    }

    @Override
    public Node visitUnboundedFrame(SqlBaseParser.UnboundedFrameContext context)
    {
        return new FrameBound(getLocation(context), getUnboundedFrameBoundType(context.boundType));
    }

    @Override
    public Node visitBoundedFrame(SqlBaseParser.BoundedFrameContext context)
    {
        return new FrameBound(getLocation(context), getBoundedFrameBoundType(context.boundType), (Expression) visit(context.expression()));
    }

    @Override
    public Node visitCurrentRowBound(SqlBaseParser.CurrentRowBoundContext context)
    {
        return new FrameBound(getLocation(context), FrameBound.Type.CURRENT_ROW);
    }

    // ************** literals **************

    @Override
    public Node visitNullLiteral(SqlBaseParser.NullLiteralContext context)
    {
        return new NullLiteral(getLocation(context));
    }

    @Override
    public Node visitStringLiteral(SqlBaseParser.StringLiteralContext context)
    {
        return new StringLiteral(getLocation(context), unquote(context.STRING().getText()));
    }

    @Override
    public Node visitBinaryLiteral(SqlBaseParser.BinaryLiteralContext context)
    {
        String raw = context.BINARY_LITERAL().getText();
        return new BinaryLiteral(getLocation(context), unquote(raw.substring(1)));
    }

    @Override
    public Node visitTypeConstructor(SqlBaseParser.TypeConstructorContext context)
    {
        String type = context.identifier().getText();
        String value = unquote(context.STRING().getText());

        if (type.equalsIgnoreCase("time")) {
            return new TimeLiteral(getLocation(context), value);
        }
        if (type.equalsIgnoreCase("timestamp")) {
            return new TimestampLiteral(getLocation(context), value);
        }

        return new GenericLiteral(getLocation(context), type, value);
    }

    @Override
    public Node visitIntegerLiteral(SqlBaseParser.IntegerLiteralContext context)
    {
        return new LongLiteral(getLocation(context), context.getText());
    }

    @Override
    public Node visitDecimalLiteral(SqlBaseParser.DecimalLiteralContext context)
    {
        return new DoubleLiteral(getLocation(context), context.getText());
    }

    @Override
    public Node visitBooleanValue(SqlBaseParser.BooleanValueContext context)
    {
        return new BooleanLiteral(getLocation(context), context.getText());
    }

    @Override
    public Node visitInterval(SqlBaseParser.IntervalContext context)
    {
        return new IntervalLiteral(
                getLocation(context),
                unquote(context.STRING().getText()),
                Optional.ofNullable(context.sign)
                        .map(AstBuilder::getIntervalSign)
                        .orElse(IntervalLiteral.Sign.POSITIVE),
                getIntervalFieldType((Token) context.from.getChild(0).getPayload()),
                Optional.ofNullable(context.to)
                        .map((x) -> x.getChild(0).getPayload())
                        .map(Token.class::cast)
                        .map(AstBuilder::getIntervalFieldType));
    }

    // ***************** arguments *****************

    @Override
    public Node visitPositionalArgument(SqlBaseParser.PositionalArgumentContext context)
    {
        return new CallArgument(getLocation(context), (Expression) visit(context.expression()));
    }

    @Override
    public Node visitNamedArgument(SqlBaseParser.NamedArgumentContext context)
    {
        return new CallArgument(getLocation(context), context.identifier().getText(), (Expression) visit(context.expression()));
    }

    // ***************** helpers *****************

    @Override
    protected Node defaultResult()
    {
        return null;
    }

    @Override
    protected Node aggregateResult(Node aggregate, Node nextResult)
    {
        if (nextResult == null) {
            throw new UnsupportedOperationException("not yet implemented");
        }

        if (aggregate == null) {
            return nextResult;
        }

        throw new UnsupportedOperationException("not yet implemented");
    }

    private <T> Optional<T> visitIfPresent(ParserRuleContext context, Class<T> clazz)
    {
        return Optional.ofNullable(context)
                .map(this::visit)
                .map(clazz::cast);
    }

    private <T> List<T> visit(List<? extends ParserRuleContext> contexts, Class<T> clazz)
    {
        return contexts.stream()
                .map(this::visit)
                .map(clazz::cast)
                .collect(toList());
    }

    private static String unquote(String value)
    {
        return value.substring(1, value.length() - 1)
                .replace("''", "'");
    }

    private static QualifiedName getQualifiedName(SqlBaseParser.QualifiedNameContext context)
    {
        List<String> parts = context
                .identifier().stream()
                .map(ParseTree::getText)
                .collect(toList());

        return new QualifiedName(parts);
    }

    private static boolean isDistinct(SqlBaseParser.SetQuantifierContext setQuantifier)
    {
        return setQuantifier != null && setQuantifier.DISTINCT() != null;
    }

    private static Optional<String> getTextIfPresent(ParserRuleContext context)
    {
        return Optional.ofNullable(context)
                .map(ParseTree::getText);
    }

    private static Optional<String> getTextIfPresent(Token token)
    {
        return Optional.ofNullable(token)
                .map(Token::getText);
    }

    private static List<String> getColumnAliases(SqlBaseParser.ColumnAliasesContext columnAliasesContext)
    {
        if (columnAliasesContext == null) {
            return null;
        }

        return columnAliasesContext
                .identifier().stream()
                .map(ParseTree::getText)
                .collect(toList());
    }

    private static ArithmeticBinaryExpression.Type getArithmeticBinaryOperator(Token operator)
    {
        switch (operator.getType()) {
            case SqlBaseLexer.PLUS:
                return ArithmeticBinaryExpression.Type.ADD;
            case SqlBaseLexer.MINUS:
                return ArithmeticBinaryExpression.Type.SUBTRACT;
            case SqlBaseLexer.ASTERISK:
                return ArithmeticBinaryExpression.Type.MULTIPLY;
            case SqlBaseLexer.SLASH:
                return ArithmeticBinaryExpression.Type.DIVIDE;
            case SqlBaseLexer.PERCENT:
                return ArithmeticBinaryExpression.Type.MODULUS;
        }

        throw new UnsupportedOperationException("Unsupported operator: " + operator.getText());
    }

    private static ComparisonExpression.Type getComparisonOperator(Token symbol)
    {
        switch (symbol.getType()) {
            case SqlBaseLexer.EQ:
                return ComparisonExpression.Type.EQUAL;
            case SqlBaseLexer.NEQ:
                return ComparisonExpression.Type.NOT_EQUAL;
            case SqlBaseLexer.LT:
                return ComparisonExpression.Type.LESS_THAN;
            case SqlBaseLexer.LTE:
                return ComparisonExpression.Type.LESS_THAN_OR_EQUAL;
            case SqlBaseLexer.GT:
                return ComparisonExpression.Type.GREATER_THAN;
            case SqlBaseLexer.GTE:
                return ComparisonExpression.Type.GREATER_THAN_OR_EQUAL;
        }

        throw new IllegalArgumentException("Unsupported operator: " + symbol.getText());
    }

    private static CurrentTime.Type getDateTimeFunctionType(Token token)
    {
        switch (token.getType()) {
            case SqlBaseLexer.CURRENT_DATE:
                return CurrentTime.Type.DATE;
            case SqlBaseLexer.CURRENT_TIME:
                return CurrentTime.Type.TIME;
            case SqlBaseLexer.CURRENT_TIMESTAMP:
                return CurrentTime.Type.TIMESTAMP;
            case SqlBaseLexer.LOCALTIME:
                return CurrentTime.Type.LOCALTIME;
            case SqlBaseLexer.LOCALTIMESTAMP:
                return CurrentTime.Type.LOCALTIMESTAMP;
        }

        throw new IllegalArgumentException("Unsupported special function: " + token.getText());
    }

    private static IntervalLiteral.IntervalField getIntervalFieldType(Token token)
    {
        switch (token.getType()) {
            case SqlBaseLexer.YEAR:
                return IntervalLiteral.IntervalField.YEAR;
            case SqlBaseLexer.MONTH:
                return IntervalLiteral.IntervalField.MONTH;
            case SqlBaseLexer.DAY:
                return IntervalLiteral.IntervalField.DAY;
            case SqlBaseLexer.HOUR:
                return IntervalLiteral.IntervalField.HOUR;
            case SqlBaseLexer.MINUTE:
                return IntervalLiteral.IntervalField.MINUTE;
            case SqlBaseLexer.SECOND:
                return IntervalLiteral.IntervalField.SECOND;
        }

        throw new IllegalArgumentException("Unsupported interval field: " + token.getText());
    }

    private static IntervalLiteral.Sign getIntervalSign(Token token)
    {
        switch (token.getType()) {
            case SqlBaseLexer.MINUS:
                return IntervalLiteral.Sign.NEGATIVE;
            case SqlBaseLexer.PLUS:
                return IntervalLiteral.Sign.POSITIVE;
        }

        throw new IllegalArgumentException("Unsupported sign: " + token.getText());
    }

    private static WindowFrame.Type getFrameType(Token type)
    {
        switch (type.getType()) {
            case SqlBaseLexer.RANGE:
                return WindowFrame.Type.RANGE;
            case SqlBaseLexer.ROWS:
                return WindowFrame.Type.ROWS;
        }

        throw new IllegalArgumentException("Unsupported frame type: " + type.getText());
    }

    private static FrameBound.Type getBoundedFrameBoundType(Token token)
    {
        switch (token.getType()) {
            case SqlBaseLexer.PRECEDING:
                return FrameBound.Type.PRECEDING;
            case SqlBaseLexer.FOLLOWING:
                return FrameBound.Type.FOLLOWING;
        }

        throw new IllegalArgumentException("Unsupported bound type: " + token.getText());
    }

    private static FrameBound.Type getUnboundedFrameBoundType(Token token)
    {
        switch (token.getType()) {
            case SqlBaseLexer.PRECEDING:
                return FrameBound.Type.UNBOUNDED_PRECEDING;
            case SqlBaseLexer.FOLLOWING:
                return FrameBound.Type.UNBOUNDED_FOLLOWING;
        }

        throw new IllegalArgumentException("Unsupported bound type: " + token.getText());
    }

    private static SampledRelation.Type getSamplingMethod(Token token)
    {
        switch (token.getType()) {
            case SqlBaseLexer.BERNOULLI:
                return SampledRelation.Type.BERNOULLI;
            case SqlBaseLexer.SYSTEM:
                return SampledRelation.Type.SYSTEM;
            case SqlBaseLexer.POISSONIZED:
                return SampledRelation.Type.POISSONIZED;
        }

        throw new IllegalArgumentException("Unsupported sampling method: " + token.getText());
    }

    private static LogicalBinaryExpression.Type getLogicalBinaryOperator(Token token)
    {
        switch (token.getType()) {
            case SqlBaseLexer.AND:
                return LogicalBinaryExpression.Type.AND;
            case SqlBaseLexer.OR:
                return LogicalBinaryExpression.Type.OR;
        }

        throw new IllegalArgumentException("Unsupported operator: " + token.getText());
    }

    private static SortItem.NullOrdering getNullOrderingType(Token token)
    {
        switch (token.getType()) {
            case SqlBaseLexer.FIRST:
                return SortItem.NullOrdering.FIRST;
            case SqlBaseLexer.LAST:
                return SortItem.NullOrdering.LAST;
        }

        throw new IllegalArgumentException("Unsupported ordering: " + token.getText());
    }

    private static SortItem.Ordering getOrderingType(Token token)
    {
        switch (token.getType()) {
            case SqlBaseLexer.ASC:
                return SortItem.Ordering.ASCENDING;
            case SqlBaseLexer.DESC:
                return SortItem.Ordering.DESCENDING;
        }

        throw new IllegalArgumentException("Unsupported ordering: " + token.getText());
    }

    private static String getType(SqlBaseParser.TypeContext type)
    {
<<<<<<< HEAD
        return type.getText();
=======
        if (type.baseType() != null) {
            String signature = type.baseType().getText();
            if (!type.typeParameter().isEmpty()) {
                String typeParameterSignature = type
                        .typeParameter()
                        .stream()
                        .map(AstBuilder::typeParameterToString)
                        .collect(Collectors.joining(","));
                signature += "(" + typeParameterSignature + ")";
            }
            return signature;
        }

        if (type.ARRAY() != null) {
            return "ARRAY(" + getType(type.type(0)) + ")";
        }

        if (type.MAP() != null) {
            return "MAP(" + getType(type.type(0)) + "," + getType(type.type(1)) + ")";
        }

        throw new IllegalArgumentException("Unsupported type specification: " + type.getText());
>>>>>>> 347c9faa
    }

    private static String typeParameterToString(SqlBaseParser.TypeParameterContext typeParameter)
    {
        if (typeParameter.INTEGER_VALUE() != null) {
            return typeParameter.INTEGER_VALUE().toString();
        }
        if (typeParameter.type() != null) {
            return getType(typeParameter.type());
        }
        throw new IllegalArgumentException("Unsupported typeParameter: " + typeParameter.getText());
    }

    private static void check(boolean condition, String message, ParserRuleContext context)
    {
        if (!condition) {
            throw new ParsingException(message, null, context.getStart().getLine(), context.getStart().getCharPositionInLine());
        }
    }

    public static NodeLocation getLocation(TerminalNode terminalNode)
    {
        requireNonNull(terminalNode, "terminalNode is null");
        return getLocation(terminalNode.getSymbol());
    }

    public static NodeLocation getLocation(ParserRuleContext parserRuleContext)
    {
        requireNonNull(parserRuleContext, "parserRuleContext is null");
        return getLocation(parserRuleContext.getStart());
    }

    public static NodeLocation getLocation(Token token)
    {
        requireNonNull(token, "token is null");
        return new NodeLocation(token.getLine(), token.getCharPositionInLine());
    }
}<|MERGE_RESOLUTION|>--- conflicted
+++ resolved
@@ -1478,9 +1478,7 @@
 
     private static String getType(SqlBaseParser.TypeContext type)
     {
-<<<<<<< HEAD
-        return type.getText();
-=======
+        // return type.getText();
         if (type.baseType() != null) {
             String signature = type.baseType().getText();
             if (!type.typeParameter().isEmpty()) {
@@ -1503,7 +1501,6 @@
         }
 
         throw new IllegalArgumentException("Unsupported type specification: " + type.getText());
->>>>>>> 347c9faa
     }
 
     private static String typeParameterToString(SqlBaseParser.TypeParameterContext typeParameter)
