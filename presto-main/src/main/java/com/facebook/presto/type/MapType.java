/*
 * Licensed under the Apache License, Version 2.0 (the "License");
 * you may not use this file except in compliance with the License.
 * You may obtain a copy of the License at
 *
 *     http://www.apache.org/licenses/LICENSE-2.0
 *
 * Unless required by applicable law or agreed to in writing, software
 * distributed under the License is distributed on an "AS IS" BASIS,
 * WITHOUT WARRANTIES OR CONDITIONS OF ANY KIND, either express or implied.
 * See the License for the specific language governing permissions and
 * limitations under the License.
 */
package com.facebook.presto.type;

import com.facebook.presto.spi.ConnectorSession;
import com.facebook.presto.spi.block.ArrayBlockBuilder;
import com.facebook.presto.spi.block.Block;
import com.facebook.presto.spi.block.BlockBuilder;
import com.facebook.presto.spi.block.BlockBuilderStatus;
import com.facebook.presto.spi.block.InterleavedBlockBuilder;
import com.facebook.presto.spi.type.AbstractType;
import com.facebook.presto.spi.type.StandardTypes;
import com.facebook.presto.spi.type.Type;
import com.facebook.presto.spi.type.TypeSignature;
import com.google.common.collect.ImmutableList;

import java.util.Collections;
import java.util.HashMap;
import java.util.List;
import java.util.Map;

import static com.facebook.presto.type.TypeUtils.checkElementNotNull;
import static com.facebook.presto.type.TypeUtils.hashPosition;
import static com.facebook.presto.type.TypeUtils.parameterizedTypeName;
import static com.google.common.base.Preconditions.checkArgument;

public class MapType
        extends AbstractType
{
    private final Type keyType;
    private final Type valueType;
    private static final String MAP_NULL_ELEMENT_MSG = "MAP comparison not supported for null value elements";
    private static final int EXPECTED_BYTES_PER_ENTRY = 32;

    public MapType(Type keyType, Type valueType)
    {
<<<<<<< HEAD
        this(parameterizedTypeName("map", keyType.getTypeSignature(), valueType.getTypeSignature()), keyType, valueType);
    }

    public MapType(TypeSignature typeSignature, Type keyType, Type valueType)
    {
        super(typeSignature, Block.class);
=======
        super(parameterizedTypeName(StandardTypes.MAP, keyType.getTypeSignature(), valueType.getTypeSignature()), Block.class);
>>>>>>> 15ce84d5
        checkArgument(keyType.isComparable(), "key type must be comparable");
        this.keyType = keyType;
        this.valueType = valueType;
    }

    @Override
    public BlockBuilder createBlockBuilder(BlockBuilderStatus blockBuilderStatus, int expectedEntries, int expectedBytesPerEntry)
    {
        return new ArrayBlockBuilder(
                new InterleavedBlockBuilder(getTypeParameters(), blockBuilderStatus, expectedEntries * 2, expectedBytesPerEntry),
                blockBuilderStatus,
                expectedEntries);
    }

    @Override
    public BlockBuilder createBlockBuilder(BlockBuilderStatus blockBuilderStatus, int expectedEntries)
    {
        return createBlockBuilder(blockBuilderStatus, expectedEntries, EXPECTED_BYTES_PER_ENTRY);
    }

    public Type getKeyType()
    {
        return keyType;
    }

    public Type getValueType()
    {
        return valueType;
    }

    @Override
    public boolean isComparable()
    {
        return valueType.isComparable();
    }

    @Override
    public int hash(Block block, int position)
    {
        Block mapBlock = getObject(block, position);
        int result = 0;

        for (int i = 0; i < mapBlock.getPositionCount(); i += 2) {
            result += hashPosition(keyType, mapBlock, i);
            result += hashPosition(valueType, mapBlock, i + 1);
        }
        return result;
    }

    @Override
    public boolean equalTo(Block leftBlock, int leftPosition, Block rightBlock, int rightPosition)
    {
        Block leftMapBlock = leftBlock.getObject(leftPosition, Block.class);
        Block rightMapBlock = rightBlock.getObject(rightPosition, Block.class);

        if (leftMapBlock.getPositionCount() != rightMapBlock.getPositionCount()) {
            return false;
        }

        Map<KeyWrapper, Integer> wrappedLeftMap = new HashMap<>();
        for (int position = 0; position < leftMapBlock.getPositionCount(); position += 2) {
            wrappedLeftMap.put(new KeyWrapper(keyType, leftMapBlock, position), position + 1);
        }

        for (int position = 0; position < rightMapBlock.getPositionCount(); position += 2) {
            KeyWrapper key = new KeyWrapper(keyType, rightMapBlock, position);
            Integer leftValuePosition = wrappedLeftMap.get(key);
            if (leftValuePosition == null) {
                return false;
            }
            int rightValuePosition = position + 1;
            checkElementNotNull(leftMapBlock.isNull(leftValuePosition), MAP_NULL_ELEMENT_MSG);
            checkElementNotNull(rightMapBlock.isNull(rightValuePosition), MAP_NULL_ELEMENT_MSG);

            if (!valueType.equalTo(leftMapBlock, leftValuePosition, rightMapBlock, rightValuePosition)) {
                return false;
            }
        }
        return true;
    }

    private static final class KeyWrapper
    {
        private final Type type;
        private final Block block;
        private final int position;

        public KeyWrapper(Type type, Block block, int position)
        {
            this.type = type;
            this.block = block;
            this.position = position;
        }

        public Block getBlock()
        {
            return this.block;
        }

        public int getPosition()
        {
            return this.position;
        }

        @Override
        public int hashCode()
        {
            return type.hash(block, position);
        }

        @Override
        public boolean equals(Object obj)
        {
            if (obj == null || !getClass().equals(obj.getClass())) {
                return false;
            }
            KeyWrapper other = (KeyWrapper) obj;
            return type.equalTo(this.block, this.position, other.getBlock(), other.getPosition());
        }
    }

    @Override
    public Object getObjectValue(ConnectorSession session, Block block, int position)
    {
        if (block.isNull(position)) {
            return null;
        }

        Block mapBlock = block.getObject(position, Block.class);
        Map<Object, Object> map = new HashMap<>();
        for (int i = 0; i < mapBlock.getPositionCount(); i += 2) {
            map.put(keyType.getObjectValue(session, mapBlock, i), valueType.getObjectValue(session, mapBlock, i + 1));
        }

        return Collections.unmodifiableMap(map);
    }

    @Override
    public void appendTo(Block block, int position, BlockBuilder blockBuilder)
    {
        if (block.isNull(position)) {
            blockBuilder.appendNull();
        }
        else {
            block.writePositionTo(position, blockBuilder);
            blockBuilder.closeEntry();
        }
    }

    @Override
    public Block getObject(Block block, int position)
    {
        return block.getObject(position, Block.class);
    }

    @Override
    public void writeObject(BlockBuilder blockBuilder, Object value)
    {
        blockBuilder.writeObject(value).closeEntry();
    }

    @Override
    public List<Type> getTypeParameters()
    {
        return ImmutableList.of(getKeyType(), getValueType());
    }

    @Override
    public String getDisplayName()
    {
        return "map<" + keyType.getDisplayName() + ", " + valueType.getDisplayName() + ">";
    }
}<|MERGE_RESOLUTION|>--- conflicted
+++ resolved
@@ -45,16 +45,12 @@
 
     public MapType(Type keyType, Type valueType)
     {
-<<<<<<< HEAD
-        this(parameterizedTypeName("map", keyType.getTypeSignature(), valueType.getTypeSignature()), keyType, valueType);
+        this(parameterizedTypeName(StandardTypes.MAP, keyType.getTypeSignature(), valueType.getTypeSignature()), keyType, valueType);
     }
 
     public MapType(TypeSignature typeSignature, Type keyType, Type valueType)
     {
         super(typeSignature, Block.class);
-=======
-        super(parameterizedTypeName(StandardTypes.MAP, keyType.getTypeSignature(), valueType.getTypeSignature()), Block.class);
->>>>>>> 15ce84d5
         checkArgument(keyType.isComparable(), "key type must be comparable");
         this.keyType = keyType;
         this.valueType = valueType;
