--- conflicted
+++ resolved
@@ -48,13 +48,8 @@
 
     public RowType(List<Type> fieldTypes, Optional<List<String>> fieldNames)
     {
-<<<<<<< HEAD
-        this(new TypeSignature(
-                        "row",
-=======
         super(new TypeSignature(
                         ROW,
->>>>>>> 9821c686
                         Lists.transform(fieldTypes, Type::getTypeSignature),
                         fieldNames.orElse(ImmutableList.of()).stream()
                                 .collect(toImmutableList())),
@@ -112,11 +107,7 @@
                 fieldDisplayNames.add(typeDisplayName);
             }
         }
-<<<<<<< HEAD
         return getTypeSignature().getBase() + "(" + Joiner.on(", ").join(fieldDisplayNames) + ")";
-=======
-        return ROW + "(" + Joiner.on(", ").join(fieldDisplayNames) + ")";
->>>>>>> 9821c686
     }
 
     @Override
