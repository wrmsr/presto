--- conflicted
+++ resolved
@@ -90,12 +90,9 @@
 import com.google.inject.Scopes;
 import com.google.inject.TypeLiteral;
 import com.google.inject.multibindings.MapBinder;
-<<<<<<< HEAD
 import com.wrmsr.presto.server.PreloadedPluginSet;
 import com.wrmsr.presto.server.ServerEvent;
-=======
 import io.airlift.concurrent.BoundedExecutor;
->>>>>>> 2d36d0fe
 import io.airlift.configuration.AbstractConfigurationAwareModule;
 import io.airlift.discovery.client.ServiceDescriptor;
 import io.airlift.slice.Slice;
@@ -303,13 +300,12 @@
                     config.setRequestTimeout(new Duration(10, SECONDS));
                 });
 
-<<<<<<< HEAD
+
         newSetBinder(binder, new TypeLiteral<ServerEvent.Listener>() {});
-=======
+
         // server info resource
         binder.bind(ServerInfo.class).toInstance(new ServerInfo(nodeVersion));
         jaxrsBinder(binder).bind(ServerInfoResource.class);
->>>>>>> 2d36d0fe
 
         // plugin manager
         binder.bind(new TypeLiteral<Optional<PreloadedPluginSet>>() {}).toInstance(Optional.empty());
