--- conflicted
+++ resolved
@@ -138,20 +138,12 @@
         optionalConfig.put("http-server.http.port", Integer.toString(httpServerInfo.getHttpUri().getPort()));
         this.optionalConfig = ImmutableMap.copyOf(optionalConfig);
 
-<<<<<<< HEAD
-        this.connectorManager = checkNotNull(connectorManager, "connectorManager is null");
-        this.metadata = checkNotNull(metadata, "metadata is null");
-        this.accessControlManager = checkNotNull(accessControlManager, "accessControlManager is null");
-        this.blockEncodingManager = checkNotNull(blockEncodingManager, "blockEncodingManager is null");
-        this.typeRegistry = checkNotNull(typeRegistry, "typeRegistry is null");
-        this.preloadedPlugins = checkNotNull(preloadedPlugins);
-=======
         this.connectorManager = requireNonNull(connectorManager, "connectorManager is null");
         this.metadata = requireNonNull(metadata, "metadata is null");
         this.accessControlManager = requireNonNull(accessControlManager, "accessControlManager is null");
         this.blockEncodingManager = requireNonNull(blockEncodingManager, "blockEncodingManager is null");
         this.typeRegistry = requireNonNull(typeRegistry, "typeRegistry is null");
->>>>>>> 53f507bc
+        this.preloadedPlugins = requireNonNull(preloadedPlugins);
     }
 
     public boolean arePluginsLoaded()
