/*
 * Licensed under the Apache License, Version 2.0 (the "License");
 * you may not use this file except in compliance with the License.
 * You may obtain a copy of the License at
 *
 *     http://www.apache.org/licenses/LICENSE-2.0
 *
 * Unless required by applicable law or agreed to in writing, software
 * distributed under the License is distributed on an "AS IS" BASIS,
 * WITHOUT WARRANTIES OR CONDITIONS OF ANY KIND, either express or implied.
 * See the License for the specific language governing permissions and
 * limitations under the License.
 */
package com.facebook.presto.connector;

import com.facebook.presto.connector.informationSchema.InformationSchemaConnector;
import com.facebook.presto.connector.system.SystemConnector;
import com.facebook.presto.index.IndexManager;
import com.facebook.presto.metadata.HandleResolver;
import com.facebook.presto.metadata.MetadataManager;
import com.facebook.presto.security.AccessControlManager;
import com.facebook.presto.spi.ConnectorHandleResolver;
import com.facebook.presto.spi.NodeManager;
import com.facebook.presto.spi.SystemTable;
import com.facebook.presto.spi.classloader.ThreadContextClassLoader;
import com.facebook.presto.spi.connector.Connector;
import com.facebook.presto.spi.connector.ConnectorAccessControl;
import com.facebook.presto.spi.connector.ConnectorFactory;
import com.facebook.presto.spi.connector.ConnectorIndexProvider;
import com.facebook.presto.spi.connector.ConnectorPageSinkProvider;
import com.facebook.presto.spi.connector.ConnectorPageSourceProvider;
import com.facebook.presto.spi.connector.ConnectorRecordSetProvider;
import com.facebook.presto.spi.connector.ConnectorRecordSinkProvider;
import com.facebook.presto.spi.connector.ConnectorSplitManager;
import com.facebook.presto.split.PageSinkManager;
import com.facebook.presto.split.PageSourceManager;
import com.facebook.presto.split.RecordPageSinkProvider;
import com.facebook.presto.split.RecordPageSourceProvider;
import com.facebook.presto.split.SplitManager;
import com.facebook.presto.transaction.LegacyTransactionConnectorFactory;
import com.facebook.presto.transaction.TransactionManager;
import io.airlift.log.Logger;

import javax.annotation.PreDestroy;
import javax.inject.Inject;

import java.util.Collections;
import java.util.Map;
import java.util.Set;
import java.util.concurrent.ConcurrentHashMap;
import java.util.concurrent.ConcurrentMap;
import java.util.concurrent.atomic.AtomicBoolean;

import static com.google.common.base.Preconditions.checkArgument;
import static com.google.common.base.Preconditions.checkState;
import static com.google.common.collect.Sets.newConcurrentHashSet;
import static java.lang.String.format;
import static java.util.Objects.requireNonNull;

public class ConnectorManager
{
    public static final String INFORMATION_SCHEMA_CONNECTOR_PREFIX = "$info_schema@";
    public static final String SYSTEM_TABLES_CONNECTOR_PREFIX = "$system@";

    private static final Logger log = Logger.get(ConnectorManager.class);

    private final MetadataManager metadataManager;
    private final AccessControlManager accessControlManager;
    private final SplitManager splitManager;
    private final PageSourceManager pageSourceManager;
    private final IndexManager indexManager;

    private final PageSinkManager pageSinkManager;
    private final HandleResolver handleResolver;
    private final NodeManager nodeManager;
    private final TransactionManager transactionManager;

    private final ConcurrentMap<String, ConnectorFactory> connectorFactories = new ConcurrentHashMap<>();

    private final Set<String> catalogs = newConcurrentHashSet();
    private final ConcurrentMap<String, Connector> connectors = new ConcurrentHashMap<>();

    private final AtomicBoolean stopped = new AtomicBoolean();

    @Inject
    public ConnectorManager(MetadataManager metadataManager,
            AccessControlManager accessControlManager,
            SplitManager splitManager,
            PageSourceManager pageSourceManager,
            IndexManager indexManager,
            PageSinkManager pageSinkManager,
            HandleResolver handleResolver,
            NodeManager nodeManager,
            TransactionManager transactionManager)
    {
        this.metadataManager = metadataManager;
        this.accessControlManager = accessControlManager;
        this.splitManager = splitManager;
        this.pageSourceManager = pageSourceManager;
        this.indexManager = indexManager;
        this.pageSinkManager = pageSinkManager;
        this.handleResolver = handleResolver;
        this.nodeManager = nodeManager;
        this.transactionManager = transactionManager;
    }

    @PreDestroy
    public void stop()
    {
        if (stopped.getAndSet(true)) {
            return;
        }

        for (Map.Entry<String, Connector> entry : connectors.entrySet()) {
            Connector connector = entry.getValue();
            try (ThreadContextClassLoader ignored = new ThreadContextClassLoader(connector.getClass().getClassLoader())) {
                connector.shutdown();
            }
            catch (Throwable t) {
                log.error(t, "Error shutting down connector: %s", entry.getKey());
            }
        }
    }

<<<<<<< HEAD
    public Map<String, Connector> getConnectors()
    {
        return Collections.unmodifiableMap(connectors);
=======
    public void addConnectorFactory(com.facebook.presto.spi.ConnectorFactory connectorFactory)
    {
        addConnectorFactory(new LegacyTransactionConnectorFactory(connectorFactory));
>>>>>>> 0eafbdc3
    }

    public void addConnectorFactory(ConnectorFactory connectorFactory)
    {
        checkState(!stopped.get(), "ConnectorManager is stopped");
        ConnectorFactory existingConnectorFactory = connectorFactories.putIfAbsent(connectorFactory.getName(), connectorFactory);
        checkArgument(existingConnectorFactory == null, "Connector %s is already registered", connectorFactory.getName());
    }

    public void createConnection(String catalogName, String connectorName, Map<String, String> properties)
    {
        requireNonNull(connectorName, "connectorName is null");
        ConnectorFactory connectorFactory = connectorFactories.get(connectorName);
        checkArgument(connectorFactory != null, "No factory for connector %s", connectorName);
        createConnection(catalogName, connectorFactory, properties);
    }

    public void createConnection(String catalogName, com.facebook.presto.spi.ConnectorFactory connectorFactory, Map<String, String> properties)
    {
        createConnection(catalogName, new LegacyTransactionConnectorFactory(connectorFactory), properties);
    }

    public synchronized void createConnection(String catalogName, ConnectorFactory connectorFactory, Map<String, String> properties)
    {
        checkState(!stopped.get(), "ConnectorManager is stopped");
        requireNonNull(catalogName, "catalogName is null");
        requireNonNull(properties, "properties is null");
        requireNonNull(connectorFactory, "connectorFactory is null");
        checkArgument(!catalogs.contains(catalogName), "A catalog already exists for %s", catalogName);

        String connectorId = getConnectorId(catalogName);
        checkState(!connectors.containsKey(connectorId), "A connector %s already exists", connectorId);

        Class<?> connectorFactoryClass = connectorFactory.getClass();
        if (connectorFactory instanceof LegacyTransactionConnectorFactory) {
            connectorFactoryClass = ((LegacyTransactionConnectorFactory) connectorFactory).getConnectorFactory().getClass();
        }

        try (ThreadContextClassLoader ignored = new ThreadContextClassLoader(connectorFactoryClass.getClassLoader())) {
            Connector connector = connectorFactory.create(connectorId, properties);
            addCatalogConnector(catalogName, connectorId, connector);
        }

        catalogs.add(catalogName);
    }

    private synchronized void addCatalogConnector(String catalogName, String connectorId, Connector connector)
    {
        addConnectorInternal(ConnectorType.STANDARD, catalogName, connectorId, connector);
        String informationSchemaId = makeInformationSchemaConnectorId(connectorId);
        addConnectorInternal(ConnectorType.INFORMATION_SCHEMA, catalogName, informationSchemaId, new InformationSchemaConnector(informationSchemaId, catalogName, nodeManager, metadataManager));
        String systemId = makeSystemTablesConnectorId(connectorId);
        addConnectorInternal(ConnectorType.SYSTEM, catalogName, systemId, new SystemConnector(
                systemId,
                nodeManager,
                connector.getSystemTables(),
                transactionId -> transactionManager.getConnectorTransaction(transactionId, connectorId)));

        // Register session and table properties once per catalog
        metadataManager.getSessionPropertyManager().addConnectorSessionProperties(catalogName, connector.getSessionProperties());
        metadataManager.getTablePropertyManager().addTableProperties(catalogName, connector.getTableProperties());
    }

    private synchronized void addConnectorInternal(ConnectorType type, String catalogName, String connectorId, Connector connector)
    {
        checkState(!stopped.get(), "ConnectorManager is stopped");
        checkState(!connectors.containsKey(connectorId), "A connector %s already exists", connectorId);
        connectors.put(connectorId, connector);

        ConnectorSplitManager connectorSplitManager = connector.getSplitManager();
        checkState(connectorSplitManager != null, "Connector %s does not have a split manager", connectorId);

        Set<SystemTable> systemTables = connector.getSystemTables();
        requireNonNull(systemTables, "Connector %s returned a null system tables set");

        ConnectorPageSourceProvider connectorPageSourceProvider = null;
        try {
            connectorPageSourceProvider = connector.getPageSourceProvider();
            requireNonNull(connectorPageSourceProvider, format("Connector %s returned a null page source provider", connectorId));
        }
        catch (UnsupportedOperationException ignored) {
        }

        if (connectorPageSourceProvider == null) {
            ConnectorRecordSetProvider connectorRecordSetProvider = null;
            try {
                connectorRecordSetProvider = connector.getRecordSetProvider();
                requireNonNull(connectorRecordSetProvider, format("Connector %s returned a null record set provider", connectorId));
            }
            catch (UnsupportedOperationException ignored) {
            }
            checkState(connectorRecordSetProvider != null, "Connector %s has neither a PageSource or RecordSet provider", connectorId);
            connectorPageSourceProvider = new RecordPageSourceProvider(connectorRecordSetProvider);
        }

        ConnectorHandleResolver connectorHandleResolver = connector.getHandleResolver();
        requireNonNull(connectorHandleResolver, format("Connector %s does not have a handle resolver", connectorId));

        ConnectorPageSinkProvider connectorPageSinkProvider = null;
        try {
            connectorPageSinkProvider = connector.getPageSinkProvider();
            requireNonNull(connectorPageSinkProvider, format("Connector %s returned a null page sink provider", connectorId));
        }
        catch (UnsupportedOperationException ignored) {
        }

        if (connectorPageSinkProvider == null) {
            ConnectorRecordSinkProvider connectorRecordSinkProvider = null;
            try {
                connectorRecordSinkProvider = connector.getRecordSinkProvider();
                requireNonNull(connectorRecordSinkProvider, format("Connector %s returned a null record sink provider", connectorId));
                connectorPageSinkProvider = new RecordPageSinkProvider(connectorRecordSinkProvider);
            }
            catch (UnsupportedOperationException ignored) {
            }
        }

        ConnectorIndexProvider indexProvider = null;
        try {
            indexProvider = connector.getIndexProvider();
            requireNonNull(indexProvider, format("Connector %s returned a null index provider", connectorId));
        }
        catch (UnsupportedOperationException ignored) {
        }

        requireNonNull(connector.getSessionProperties(), format("Connector %s returned null session properties", connectorId));
        requireNonNull(connector.getTableProperties(), format("Connector %s returned null table properties", connectorId));

        ConnectorAccessControl accessControl = null;
        try {
            accessControl = connector.getAccessControl();
        }
        catch (UnsupportedOperationException ignored) {
        }

        // IMPORTANT: all the instances need to be fetched from the connector *before* we add them to the corresponding managers.
        // Otherwise, a broken connector would leave the managers in an inconsistent state with respect to each other

        transactionManager.addConnector(connectorId, connector);

        if (type == ConnectorType.STANDARD) {
            metadataManager.registerConnectorCatalog(connectorId, catalogName);
        }
        else if (type == ConnectorType.INFORMATION_SCHEMA) {
            metadataManager.registerInformationSchemaCatalog(connectorId, catalogName);
        }
        else if (type == ConnectorType.SYSTEM) {
            metadataManager.registerSystemTablesCatalog(connectorId, catalogName);
        }
        else {
            throw new IllegalArgumentException("Unhandled type: " + type);
        }

        splitManager.addConnectorSplitManager(connectorId, connectorSplitManager);
        handleResolver.addHandleResolver(connectorId, connectorHandleResolver);
        pageSourceManager.addConnectorPageSourceProvider(connectorId, connectorPageSourceProvider);

        if (connectorPageSinkProvider != null) {
            pageSinkManager.addConnectorPageSinkProvider(connectorId, connectorPageSinkProvider);
        }

        if (indexProvider != null) {
            indexManager.addIndexProvider(connectorId, indexProvider);
        }

        if (accessControl != null) {
            accessControlManager.addCatalogAccessControl(connectorId, catalogName, accessControl);
        }
    }

    private enum ConnectorType
    {
        STANDARD,
        INFORMATION_SCHEMA,
        SYSTEM
    }

    private static String makeInformationSchemaConnectorId(String connectorId)
    {
        return INFORMATION_SCHEMA_CONNECTOR_PREFIX + connectorId;
    }

    private static String makeSystemTablesConnectorId(String connectorId)
    {
        return SYSTEM_TABLES_CONNECTOR_PREFIX + connectorId;
    }

    private static String getConnectorId(String catalogName)
    {
        // for now connectorId == catalogName
        return catalogName;
    }
}<|MERGE_RESOLUTION|>--- conflicted
+++ resolved
@@ -122,15 +122,15 @@
         }
     }
 
-<<<<<<< HEAD
+
     public Map<String, Connector> getConnectors()
     {
         return Collections.unmodifiableMap(connectors);
-=======
+    }
+
     public void addConnectorFactory(com.facebook.presto.spi.ConnectorFactory connectorFactory)
     {
         addConnectorFactory(new LegacyTransactionConnectorFactory(connectorFactory));
->>>>>>> 0eafbdc3
     }
 
     public void addConnectorFactory(ConnectorFactory connectorFactory)
