--- conflicted
+++ resolved
@@ -122,7 +122,6 @@
         }
     }
 
-<<<<<<< HEAD
     public Map<String, ConnectorFactory> getConnectorFactories()
     {
         return connectorFactories;
@@ -133,9 +132,7 @@
         return Collections.unmodifiableMap(connectors);
     }
 
-=======
     @Deprecated
->>>>>>> d2b4618b
     public void addConnectorFactory(com.facebook.presto.spi.ConnectorFactory connectorFactory)
     {
         addConnectorFactory(new LegacyTransactionConnectorFactory(connectorFactory));
