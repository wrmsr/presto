--- conflicted
+++ resolved
@@ -382,12 +382,7 @@
         addFunctions(builder.getFunctions());
     }
 
-<<<<<<< HEAD
-    @Nullable
-    public static Signature bindSignature(Signature signature, List<? extends Type> types, boolean allowCoercion, TypeManager typeManager)
-=======
     public static Signature bindSignature(Signature signature, Map<String, Type> boundParameters, int arity)
->>>>>>> 86922081
     {
         checkArgument((signature.isVariableArity() && arity >= signature.getArgumentTypes().size() - 1) || arity == signature.getArgumentTypes().size(),
                 "Illegal arity %d for function %s", arity, signature);
