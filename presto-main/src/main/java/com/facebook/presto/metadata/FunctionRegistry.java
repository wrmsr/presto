--- conflicted
+++ resolved
@@ -112,11 +112,8 @@
 import com.facebook.presto.type.IntervalDayTimeOperators;
 import com.facebook.presto.type.IntervalYearMonthOperators;
 import com.facebook.presto.type.LikeFunctions;
-<<<<<<< HEAD
 import com.facebook.presto.type.RowParametricType;
 import com.facebook.presto.type.RowType;
-=======
->>>>>>> d423dbba
 import com.facebook.presto.type.TimeOperators;
 import com.facebook.presto.type.TimeWithTimeZoneOperators;
 import com.facebook.presto.type.TimestampOperators;
@@ -561,44 +558,9 @@
             return getMagicLiteralFunctionSignature(type);
         }
 
-<<<<<<< HEAD
-        // TODO this should be removed and implemented as a special expression type
-        if (parameterTypes.size() == 1 && typeManager.getType(parameterTypes.get(0)) instanceof RowType) {
-            SqlFunction fieldReference = getRowFieldReference(name.getSuffix(), parameterTypes.get(0));
-            if (fieldReference != null) {
-                Map<String, Type> boundParameters = fieldReference.getSignature().bindTypeVariables(resolvedTypes, true, typeManager);
-                if (boundParameters != null) {
-                    return bindSignature(fieldReference.getSignature(), boundParameters, resolvedTypes.size());
-                }
-            }
-        }
-
         throw new PrestoException(FUNCTION_NOT_FOUND, message);
     }
 
-    @Nullable
-    private SqlFunction getRowFieldReference(String field, TypeSignature rowTypeSignature)
-    {
-        Type type = typeManager.getType(rowTypeSignature);
-        checkState(type instanceof RowType, "rowType is not a ROW type");
-        RowType rowType = (RowType) type;
-        SqlFunction match = null;
-        for (SqlFunction function : RowParametricType.ROW.createFunctions(rowType)) {
-            if (!function.getSignature().getName().equalsIgnoreCase(field)) {
-                continue;
-            }
-            checkArgument(match == null, "Ambiguous field %s in type %s", field, rowType.getDisplayName());
-            match = function;
-        }
-
-        return match;
-    }
-
-=======
-        throw new PrestoException(FUNCTION_NOT_FOUND, message);
-    }
-
->>>>>>> d423dbba
     public WindowFunctionSupplier getWindowFunctionImplementation(Signature signature)
     {
         checkArgument(signature.getKind() == WINDOW || signature.getKind() == AGGREGATE, "%s is not a window function", signature);
@@ -701,19 +663,6 @@
             return new ScalarFunctionImplementation(false, ImmutableList.of(false), methodHandle, true);
         }
 
-<<<<<<< HEAD
-        // TODO this should be removed and implemented as a special expression type
-        if (!signature.getArgumentTypes().isEmpty() && typeManager.getType(signature.getArgumentTypes().get(0)) instanceof RowType) {
-            SqlFunction fieldReference = getRowFieldReference(signature.getName(), signature.getArgumentTypes().get(0));
-            if (fieldReference != null) {
-                Map<String, Type> boundTypeParameters = fieldReference.getSignature().bindTypeVariables(returnType, argumentTypes, false, typeManager);
-                Map<String, OptionalLong> boundLiteralParameters = fieldReference.getSignature().bindLongVariables(signature.getArgumentTypes());
-                BoundVariables boundVariables = new BoundVariables(boundTypeParameters, boundLiteralParameters);
-                return specializedScalarCache.getUnchecked(new SpecializedFunctionKey(fieldReference, boundVariables, argumentTypes.size()));
-            }
-        }
-=======
->>>>>>> d423dbba
         throw new PrestoException(FUNCTION_IMPLEMENTATION_MISSING, format("%s not found", signature));
     }
 
