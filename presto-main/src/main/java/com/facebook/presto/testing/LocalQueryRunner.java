/*
 * Licensed under the Apache License, Version 2.0 (the "License");
 * you may not use this file except in compliance with the License.
 * You may obtain a copy of the License at
 *
 *     http://www.apache.org/licenses/LICENSE-2.0
 *
 * Unless required by applicable law or agreed to in writing, software
 * distributed under the License is distributed on an "AS IS" BASIS,
 * WITHOUT WARRANTIES OR CONDITIONS OF ANY KIND, either express or implied.
 * See the License for the specific language governing permissions and
 * limitations under the License.
 */
package com.facebook.presto.testing;

import com.facebook.presto.ScheduledSplit;
import com.facebook.presto.Session;
import com.facebook.presto.TaskSource;
import com.facebook.presto.block.BlockEncodingManager;
import com.facebook.presto.connector.ConnectorManager;
import com.facebook.presto.connector.system.CatalogSystemTable;
import com.facebook.presto.connector.system.GlobalSystemConnector;
import com.facebook.presto.connector.system.GlobalSystemConnectorFactory;
import com.facebook.presto.connector.system.NodeSystemTable;
import com.facebook.presto.connector.system.TablePropertiesSystemTable;
import com.facebook.presto.connector.system.TransactionsSystemTable;
import com.facebook.presto.execution.CommitTask;
import com.facebook.presto.execution.CreateTableTask;
import com.facebook.presto.execution.CreateViewTask;
import com.facebook.presto.execution.DataDefinitionTask;
import com.facebook.presto.execution.DropTableTask;
import com.facebook.presto.execution.DropViewTask;
import com.facebook.presto.execution.RenameColumnTask;
import com.facebook.presto.execution.RenameTableTask;
import com.facebook.presto.execution.ResetSessionTask;
import com.facebook.presto.execution.RollbackTask;
import com.facebook.presto.execution.SetSessionTask;
import com.facebook.presto.execution.StartTransactionTask;
import com.facebook.presto.execution.TaskManagerConfig;
import com.facebook.presto.index.IndexManager;
import com.facebook.presto.metadata.HandleResolver;
import com.facebook.presto.metadata.InMemoryNodeManager;
import com.facebook.presto.metadata.Metadata;
import com.facebook.presto.metadata.MetadataManager;
import com.facebook.presto.metadata.MetadataUtil;
import com.facebook.presto.metadata.QualifiedObjectName;
import com.facebook.presto.metadata.QualifiedTablePrefix;
import com.facebook.presto.metadata.SessionPropertyManager;
import com.facebook.presto.metadata.Split;
import com.facebook.presto.metadata.TableHandle;
import com.facebook.presto.metadata.TableLayoutHandle;
import com.facebook.presto.metadata.TableLayoutResult;
import com.facebook.presto.metadata.TablePropertyManager;
import com.facebook.presto.metadata.ViewDefinition;
import com.facebook.presto.operator.Driver;
import com.facebook.presto.operator.DriverContext;
import com.facebook.presto.operator.DriverFactory;
import com.facebook.presto.operator.FilterAndProjectOperator;
import com.facebook.presto.operator.FilterFunctions;
import com.facebook.presto.operator.GenericPageProcessor;
import com.facebook.presto.operator.Operator;
import com.facebook.presto.operator.OperatorContext;
import com.facebook.presto.operator.OperatorFactory;
import com.facebook.presto.operator.OutputFactory;
import com.facebook.presto.operator.PageSourceOperator;
import com.facebook.presto.operator.ProjectionFunction;
import com.facebook.presto.operator.ProjectionFunctions;
import com.facebook.presto.operator.TaskContext;
import com.facebook.presto.operator.index.IndexJoinLookupStats;
import com.facebook.presto.spi.ColumnHandle;
import com.facebook.presto.spi.ColumnMetadata;
import com.facebook.presto.spi.ConnectorPageSource;
import com.facebook.presto.spi.Constraint;
import com.facebook.presto.spi.Plugin;
import com.facebook.presto.spi.RecordCursor;
import com.facebook.presto.spi.block.Block;
import com.facebook.presto.spi.block.BlockBuilder;
import com.facebook.presto.spi.block.BlockEncodingSerde;
import com.facebook.presto.spi.connector.ConnectorFactory;
import com.facebook.presto.spi.type.Type;
import com.facebook.presto.split.PageSinkManager;
import com.facebook.presto.split.PageSourceManager;
import com.facebook.presto.split.SplitManager;
import com.facebook.presto.split.SplitSource;
import com.facebook.presto.sql.analyzer.Analysis;
import com.facebook.presto.sql.analyzer.Analyzer;
import com.facebook.presto.sql.analyzer.FeaturesConfig;
import com.facebook.presto.sql.analyzer.QueryExplainer;
import com.facebook.presto.sql.gen.ExpressionCompiler;
import com.facebook.presto.sql.parser.SqlParser;
import com.facebook.presto.sql.planner.CompilerConfig;
import com.facebook.presto.sql.planner.LocalExecutionPlanner;
import com.facebook.presto.sql.planner.LocalExecutionPlanner.LocalExecutionPlan;
import com.facebook.presto.sql.planner.LogicalPlanner;
import com.facebook.presto.sql.planner.Plan;
import com.facebook.presto.sql.planner.PlanFragmenter;
import com.facebook.presto.sql.planner.PlanNodeIdAllocator;
import com.facebook.presto.sql.planner.PlanOptimizersFactory;
import com.facebook.presto.sql.planner.PlanPrinter;
import com.facebook.presto.sql.planner.SubPlan;
import com.facebook.presto.sql.planner.plan.PlanNode;
import com.facebook.presto.sql.planner.plan.PlanNodeId;
import com.facebook.presto.sql.planner.plan.TableScanNode;
import com.facebook.presto.sql.tree.Commit;
import com.facebook.presto.sql.tree.CreateTable;
import com.facebook.presto.sql.tree.CreateView;
import com.facebook.presto.sql.tree.DropTable;
import com.facebook.presto.sql.tree.DropView;
import com.facebook.presto.sql.tree.RenameColumn;
import com.facebook.presto.sql.tree.RenameTable;
import com.facebook.presto.sql.tree.ResetSession;
import com.facebook.presto.sql.tree.Rollback;
import com.facebook.presto.sql.tree.SetSession;
import com.facebook.presto.sql.tree.StartTransaction;
import com.facebook.presto.sql.tree.Statement;
import com.facebook.presto.transaction.TransactionManager;
import com.facebook.presto.transaction.TransactionManagerConfig;
import com.facebook.presto.type.TypeRegistry;
import com.facebook.presto.type.TypeUtils;
import com.google.common.collect.ImmutableList;
import com.google.common.collect.ImmutableMap;
import com.google.common.collect.ImmutableSet;
import com.google.common.collect.Iterables;
import io.airlift.units.Duration;
import org.intellij.lang.annotations.Language;

import java.util.ArrayList;
import java.util.HashMap;
import java.util.List;
import java.util.Map;
import java.util.Optional;
import java.util.Set;
import java.util.concurrent.ExecutorService;
import java.util.concurrent.ScheduledExecutorService;
import java.util.concurrent.TimeUnit;
import java.util.concurrent.atomic.AtomicReference;
import java.util.concurrent.locks.Lock;
import java.util.concurrent.locks.ReadWriteLock;
import java.util.concurrent.locks.ReentrantReadWriteLock;

import static com.facebook.presto.spi.type.BigintType.BIGINT;
import static com.facebook.presto.sql.testing.TreeAssertions.assertFormattedSql;
import static com.facebook.presto.testing.TestingTaskContext.createTaskContext;
import static com.facebook.presto.transaction.TransactionBuilder.transaction;
import static com.google.common.base.Preconditions.checkArgument;
import static com.google.common.base.Preconditions.checkState;
import static io.airlift.concurrent.MoreFutures.getFutureValue;
import static io.airlift.concurrent.Threads.daemonThreadsNamed;
import static io.airlift.json.JsonCodec.jsonCodec;
import static java.util.Objects.requireNonNull;
import static java.util.concurrent.Executors.newCachedThreadPool;
import static java.util.concurrent.Executors.newSingleThreadScheduledExecutor;

public class LocalQueryRunner
        implements QueryRunner
{
    private final Session defaultSession;
    private final ExecutorService executor;
    private final ScheduledExecutorService transactionCheckExecutor;

    private final SqlParser sqlParser;
    private final InMemoryNodeManager nodeManager;
    private final TypeRegistry typeRegistry;
    private final MetadataManager metadata;
    private final TestingAccessControlManager accessControl;
    private final SplitManager splitManager;
    private final BlockEncodingSerde blockEncodingSerde;
    private final PageSourceManager pageSourceManager;
    private final IndexManager indexManager;
    private final PageSinkManager pageSinkManager;
    private final TransactionManager transactionManager;

    private final ExpressionCompiler compiler;
    private final ConnectorManager connectorManager;
    private final ImmutableMap<Class<? extends Statement>, DataDefinitionTask<?>> dataDefinitionTask;

    private boolean printPlan;

    private final ReadWriteLock lock = new ReentrantReadWriteLock();

    public LocalQueryRunner(Session defaultSession)
    {
        this(defaultSession, false);
    }

    private LocalQueryRunner(Session defaultSession, boolean withInitialTransaction)
    {
        requireNonNull(defaultSession, "defaultSession is null");
        checkArgument(!defaultSession.getTransactionId().isPresent() || !withInitialTransaction, "Already in transaction");

        this.executor = newCachedThreadPool(daemonThreadsNamed("local-query-runner-%s"));
        this.transactionCheckExecutor = newSingleThreadScheduledExecutor(daemonThreadsNamed("transaction-idle-check"));

        this.sqlParser = new SqlParser();
        this.nodeManager = new InMemoryNodeManager();
        this.typeRegistry = new TypeRegistry();
        this.indexManager = new IndexManager();
        this.pageSinkManager = new PageSinkManager();
        this.transactionManager = TransactionManager.create(
                new TransactionManagerConfig().setIdleTimeout(new Duration(1, TimeUnit.DAYS)),
                transactionCheckExecutor,
                executor);

        this.splitManager = new SplitManager();
        this.blockEncodingSerde = new BlockEncodingManager(typeRegistry);
        this.metadata = new MetadataManager(
                new FeaturesConfig().setExperimentalSyntaxEnabled(true),
                typeRegistry,
                splitManager,
                blockEncodingSerde,
                new SessionPropertyManager(),
                new TablePropertyManager(),
                transactionManager);
        this.accessControl = new TestingAccessControlManager(transactionManager);
        this.pageSourceManager = new PageSourceManager();

        this.compiler = new ExpressionCompiler(metadata);

        this.connectorManager = new ConnectorManager(
                metadata,
                accessControl,
                splitManager,
                pageSourceManager,
                indexManager,
                pageSinkManager,
                new HandleResolver(),
                nodeManager,
                transactionManager);

        GlobalSystemConnectorFactory globalSystemConnectorFactory = new GlobalSystemConnectorFactory(ImmutableSet.of(
                new NodeSystemTable(nodeManager),
                new CatalogSystemTable(metadata),
                new TablePropertiesSystemTable(metadata),
                new TransactionsSystemTable(typeRegistry, transactionManager)),
                ImmutableSet.of());

        connectorManager.addConnectorFactory(globalSystemConnectorFactory);
        connectorManager.createConnection(GlobalSystemConnector.NAME, GlobalSystemConnector.NAME, ImmutableMap.of());

        // rewrite session to use managed SessionPropertyMetadata
        this.defaultSession = new Session(
                defaultSession.getQueryId(),
                withInitialTransaction ? Optional.of(transactionManager.beginTransaction(false)) : defaultSession.getTransactionId(),
                defaultSession.isClientTransactionSupport(),
                defaultSession.getIdentity(),
                defaultSession.getSource(),
                defaultSession.getCatalog(),
                defaultSession.getSchema(),
                defaultSession.getTimeZoneKey(),
                defaultSession.getLocale(),
                defaultSession.getRemoteUserAddress(),
                defaultSession.getUserAgent(),
                defaultSession.getStartTime(),
                defaultSession.getSystemProperties(),
                defaultSession.getCatalogProperties(),
                metadata.getSessionPropertyManager());

        dataDefinitionTask = ImmutableMap.<Class<? extends Statement>, DataDefinitionTask<?>>builder()
                .put(CreateTable.class, new CreateTableTask())
                .put(CreateView.class, new CreateViewTask(jsonCodec(ViewDefinition.class), sqlParser, accessControl, new FeaturesConfig()))
                .put(DropTable.class, new DropTableTask())
                .put(DropView.class, new DropViewTask())
                .put(RenameColumn.class, new RenameColumnTask())
                .put(RenameTable.class, new RenameTableTask())
                .put(ResetSession.class, new ResetSessionTask())
                .put(SetSession.class, new SetSessionTask())
                .put(StartTransaction.class, new StartTransactionTask())
                .put(Commit.class, new CommitTask())
                .put(Rollback.class, new RollbackTask())
                .build();
    }

    public SqlParser getSqlParser()
    {
        return sqlParser;
    }

    public PageSourceManager getPageSourceManager()
    {
        return pageSourceManager;
    }

    public PageSinkManager getPageSinkManager()
    {
        return pageSinkManager;
    }

    public IndexManager getIndexManager()
    {
        return indexManager;
    }

    public ExpressionCompiler getCompiler()
    {
        return compiler;
    }

    public SplitManager getSplitManager()
    {
        return splitManager;
    }

    public static LocalQueryRunner queryRunnerWithInitialTransaction(Session defaultSession)
    {
        checkArgument(!defaultSession.getTransactionId().isPresent(), "Already in transaction!");
        return new LocalQueryRunner(defaultSession, true);
    }

    @Override
    public void close()
    {
        executor.shutdownNow();
        transactionCheckExecutor.shutdownNow();
        connectorManager.stop();
    }

    @Override
    public int getNodeCount()
    {
        return 1;
    }

    public InMemoryNodeManager getNodeManager()
    {
        return nodeManager;
    }

    public TypeRegistry getTypeManager()
    {
        return typeRegistry;
    }

    @Override
    public TransactionManager getTransactionManager()
    {
        return transactionManager;
    }

    @Override
    public Metadata getMetadata()
    {
        return metadata;
    }

    @Override
    public TestingAccessControlManager getAccessControl()
    {
        return accessControl;
    }

    public ExecutorService getExecutor()
    {
        return executor;
    }

    @Override
    public Session getDefaultSession()
    {
        return defaultSession;
    }

    public void createCatalog(String catalogName, ConnectorFactory connectorFactory, Map<String, String> properties)
    {
        nodeManager.addCurrentNodeDatasource(catalogName);
        connectorManager.addConnectorFactory(connectorFactory);
        connectorManager.createConnection(catalogName, connectorFactory.getName(), properties);
    }

<<<<<<< HEAD
    public ConnectorManager getConnectorManager()
    {
        return connectorManager;
=======
    @Deprecated
    public void createCatalog(String catalogName, com.facebook.presto.spi.ConnectorFactory connectorFactory, Map<String, String> properties)
    {
        nodeManager.addCurrentNodeDatasource(catalogName);
        connectorManager.addConnectorFactory(connectorFactory);
        connectorManager.createConnection(catalogName, connectorFactory.getName(), properties);
>>>>>>> d2b4618b
    }

    @Override
    public void installPlugin(Plugin plugin)
    {
        throw new UnsupportedOperationException();
    }

    @Override
    public void createCatalog(String catalogName, String connectorName, Map<String, String> properties)
    {
        throw new UnsupportedOperationException();
    }

    public LocalQueryRunner printPlan()
    {
        printPlan = true;
        return this;
    }

    public static class MaterializedOutputFactory
            implements OutputFactory
    {
        private final AtomicReference<MaterializedResult.Builder> materializedResultBuilder = new AtomicReference<>();

        public MaterializedResult getMaterializedResult()
        {
            MaterializedResult.Builder resultBuilder = materializedResultBuilder.get();
            checkState(resultBuilder != null, "Output not created");
            return resultBuilder.build();
        }

        @Override
        public OperatorFactory createOutputOperator(int operatorId, PlanNodeId planNodeId, List<Type> sourceTypes)
        {
            requireNonNull(sourceTypes, "sourceType is null");

            return new OperatorFactory()
            {
                @Override
                public List<Type> getTypes()
                {
                    return ImmutableList.of();
                }

                @Override
                public Operator createOperator(DriverContext driverContext)
                {
                    MaterializedResult.Builder resultBuilder = materializedResultBuilder.get();
                    if (resultBuilder == null) {
                        materializedResultBuilder.compareAndSet(null, MaterializedResult.resultBuilder(driverContext.getSession(), sourceTypes));
                        resultBuilder = materializedResultBuilder.get();
                    }
                    OperatorContext operatorContext = driverContext.addOperatorContext(operatorId, planNodeId, MaterializingOperator.class.getSimpleName());
                    return new MaterializingOperator(operatorContext, resultBuilder);
                }

                @Override
                public void close()
                {
                }

                @Override
                public OperatorFactory duplicate()
                {
                    return createOutputOperator(operatorId, planNodeId, sourceTypes);
                }
            };
        }
    }

    @Override
    public List<QualifiedObjectName> listTables(Session session, String catalog, String schema)
    {
        lock.readLock().lock();
        try {
            return transaction(transactionManager)
                    .readOnly()
                    .execute(session, transactionSession -> {
                        return getMetadata().listTables(transactionSession, new QualifiedTablePrefix(catalog, schema));
                    });
        }
        finally {
            lock.readLock().unlock();
        }
    }

    @Override
    public boolean tableExists(Session session, String table)
    {
        lock.readLock().lock();
        try {
            return transaction(transactionManager)
                    .readOnly()
                    .execute(session, transactionSession -> {
                        return MetadataUtil.tableExists(getMetadata(), transactionSession, table);
                    });
        }
        finally {
            lock.readLock().unlock();
        }
    }

    @Override
    public MaterializedResult execute(@Language("SQL") String sql)
    {
        return execute(defaultSession, sql);
    }

    @Override
    public MaterializedResult execute(Session session, @Language("SQL") String sql)
    {
        return transaction(transactionManager)
                .singleStatement()
                .execute(session, transactionSession -> {
                    return executeInternal(transactionSession, sql);
                });
    }

    private MaterializedResult executeInternal(Session session, @Language("SQL") String sql)
    {
        lock.readLock().lock();
        try {
            MaterializedOutputFactory outputFactory = new MaterializedOutputFactory();

            TaskContext taskContext = createTaskContext(executor, session);
            List<Driver> drivers = createDrivers(session, sql, outputFactory, taskContext);

            boolean done = false;
            while (!done) {
                boolean processed = false;
                for (Driver driver : drivers) {
                    if (!driver.isFinished()) {
                        driver.process();
                        processed = true;
                    }
                }
                done = !processed;
            }

            return outputFactory.getMaterializedResult();
        }
        finally {
            lock.readLock().unlock();
        }
    }

    @Override
    public Lock getExclusiveLock()
    {
        return lock.writeLock();
    }

    public List<Driver> createDrivers(@Language("SQL") String sql, OutputFactory outputFactory, TaskContext taskContext)
    {
        return createDrivers(defaultSession, sql, outputFactory, taskContext);
    }

    public List<Driver> createDrivers(Session session, @Language("SQL") String sql, OutputFactory outputFactory, TaskContext taskContext)
    {
        Statement statement = sqlParser.createStatement(sql);

        assertFormattedSql(sqlParser, statement);

        return createDrivers(session, statement, outputFactory, taskContext);
    }

    public List<Driver> createDrivers(Session session, Statement statement, OutputFactory outputFactory, TaskContext taskContext)
    {
        PlanNodeIdAllocator idAllocator = new PlanNodeIdAllocator();
        FeaturesConfig featuresConfig = new FeaturesConfig()
                .setExperimentalSyntaxEnabled(true)
                .setDistributedIndexJoinsEnabled(false)
                .setOptimizeHashGeneration(true);
        PlanOptimizersFactory planOptimizersFactory = new PlanOptimizersFactory(metadata, sqlParser, featuresConfig, true);

        QueryExplainer queryExplainer = new QueryExplainer(
                planOptimizersFactory.get(),
                metadata,
                accessControl,
                sqlParser,
                dataDefinitionTask,
                featuresConfig.isExperimentalSyntaxEnabled());
        Analyzer analyzer = new Analyzer(session, metadata, sqlParser, accessControl, Optional.of(queryExplainer), featuresConfig.isExperimentalSyntaxEnabled());

        Analysis analysis = analyzer.analyze(statement);
        Plan plan = new LogicalPlanner(session, planOptimizersFactory.get(), idAllocator, metadata).plan(analysis);

        if (printPlan) {
            System.out.println(PlanPrinter.textLogicalPlan(plan.getRoot(), plan.getTypes(), metadata, session));
        }

        SubPlan subplan = new PlanFragmenter().createSubPlans(plan);
        if (!subplan.getChildren().isEmpty()) {
            throw new AssertionError("Expected subplan to have no children");
        }

        LocalExecutionPlanner executionPlanner = new LocalExecutionPlanner(
                metadata,
                sqlParser,
                pageSourceManager,
                indexManager,
                pageSinkManager,
                null,
                compiler,
                new IndexJoinLookupStats(),
                new CompilerConfig().setInterpreterEnabled(false), // make sure tests fail if compiler breaks
                new TaskManagerConfig().setTaskDefaultConcurrency(4)
        );

        // plan query
        LocalExecutionPlan localExecutionPlan = executionPlanner.plan(
                session,
                subplan.getFragment().getRoot(),
                subplan.getFragment().getOutputLayout(),
                plan.getTypes(),
                outputFactory,
                true,
                false);

        // generate sources
        List<TaskSource> sources = new ArrayList<>();
        long sequenceId = 0;
        for (TableScanNode tableScan : findTableScanNodes(subplan.getFragment().getRoot())) {
            TableLayoutHandle layout = tableScan.getLayout().get();

            SplitSource splitSource = splitManager.getSplits(session, layout);

            ImmutableSet.Builder<ScheduledSplit> scheduledSplits = ImmutableSet.builder();
            while (!splitSource.isFinished()) {
                for (Split split : getFutureValue(splitSource.getNextBatch(1000))) {
                    scheduledSplits.add(new ScheduledSplit(sequenceId++, split));
                }
            }

            sources.add(new TaskSource(tableScan.getId(), scheduledSplits.build(), true));
        }

        // create drivers
        List<Driver> drivers = new ArrayList<>();
        Map<PlanNodeId, Driver> driversBySource = new HashMap<>();
        for (DriverFactory driverFactory : localExecutionPlan.getDriverFactories()) {
            for (int i = 0; i < driverFactory.getDriverInstances(); i++) {
                DriverContext driverContext = taskContext.addPipelineContext(driverFactory.isInputDriver(), driverFactory.isOutputDriver()).addDriverContext();
                Driver driver = driverFactory.createDriver(driverContext);
                drivers.add(driver);
                for (PlanNodeId sourceId : driver.getSourceIds()) {
                    driversBySource.put(sourceId, driver);
                }
            }
            driverFactory.close();
        }

        // add sources to the drivers
        for (TaskSource source : sources) {
            for (Driver driver : driversBySource.values()) {
                driver.updateSource(source);
            }
        }

        return ImmutableList.copyOf(drivers);
    }

    public OperatorFactory createTableScanOperator(int operatorId, PlanNodeId planNodeId, String tableName, String... columnNames)
    {
        return createTableScanOperator(defaultSession, operatorId, planNodeId, tableName, columnNames);
    }

    public OperatorFactory createTableScanOperator(
            Session session,
            int operatorId,
            PlanNodeId planNodeId,
            String tableName,
            String... columnNames)
    {
        checkArgument(session.getCatalog().isPresent(), "catalog not set");
        checkArgument(session.getSchema().isPresent(), "schema not set");

        // look up the table
        QualifiedObjectName qualifiedTableName = new QualifiedObjectName(session.getCatalog().get(), session.getSchema().get(), tableName);
        TableHandle tableHandle = metadata.getTableHandle(session, qualifiedTableName).orElse(null);
        checkArgument(tableHandle != null, "Table %s does not exist", qualifiedTableName);

        // lookup the columns
        Map<String, ColumnHandle> allColumnHandles = metadata.getColumnHandles(session, tableHandle);
        ImmutableList.Builder<ColumnHandle> columnHandlesBuilder = ImmutableList.builder();
        ImmutableList.Builder<Type> columnTypesBuilder = ImmutableList.builder();
        for (String columnName : columnNames) {
            ColumnHandle columnHandle = allColumnHandles.get(columnName);
            checkArgument(columnHandle != null, "Table %s does not have a column %s", tableName, columnName);
            columnHandlesBuilder.add(columnHandle);
            ColumnMetadata columnMetadata = metadata.getColumnMetadata(session, tableHandle, columnHandle);
            columnTypesBuilder.add(columnMetadata.getType());
        }
        List<ColumnHandle> columnHandles = columnHandlesBuilder.build();
        List<Type> columnTypes = columnTypesBuilder.build();

        // get the split for this table
        List<TableLayoutResult> layouts = metadata.getLayouts(session, tableHandle, Constraint.alwaysTrue(), Optional.empty());
        Split split = getLocalQuerySplit(session, layouts.get(0).getLayout().getHandle());

        return new OperatorFactory()
        {
            @Override
            public List<Type> getTypes()
            {
                return columnTypes;
            }

            @Override
            public Operator createOperator(DriverContext driverContext)
            {
                OperatorContext operatorContext = driverContext.addOperatorContext(operatorId, planNodeId, "BenchmarkSource");
                ConnectorPageSource pageSource = pageSourceManager.createPageSource(session, split, columnHandles);
                return new PageSourceOperator(pageSource, columnTypes, operatorContext);
            }

            @Override
            public void close()
            {
            }

            @Override
            public OperatorFactory duplicate()
            {
                throw new UnsupportedOperationException();
            }
        };
    }

    public OperatorFactory createHashProjectOperator(int operatorId, PlanNodeId planNodeId, List<Type> columnTypes)
    {
        ImmutableList.Builder<ProjectionFunction> projectionFunctions = ImmutableList.builder();
        for (int i = 0; i < columnTypes.size(); i++) {
            projectionFunctions.add(ProjectionFunctions.singleColumn(columnTypes.get(i), i));
        }
        projectionFunctions.add(new HashProjectionFunction(columnTypes));
        return new FilterAndProjectOperator.FilterAndProjectOperatorFactory(
                operatorId,
                planNodeId,
                new GenericPageProcessor(FilterFunctions.TRUE_FUNCTION, projectionFunctions.build()),
                ImmutableList.copyOf(Iterables.concat(columnTypes, ImmutableList.of(BIGINT))));
    }

    private Split getLocalQuerySplit(Session session, TableLayoutHandle handle)
    {
        SplitSource splitSource = splitManager.getSplits(session, handle);
        List<Split> splits = new ArrayList<>();
        splits.addAll(getFutureValue(splitSource.getNextBatch(1000)));
        while (!splitSource.isFinished()) {
            splits.addAll(getFutureValue(splitSource.getNextBatch(1000)));
        }
        checkArgument(splits.size() == 1, "Expected only one split for a local query, but got %s splits", splits.size());
        return splits.get(0);
    }

    public static List<TableScanNode> findTableScanNodes(PlanNode node)
    {
        ImmutableList.Builder<TableScanNode> tableScanNodes = ImmutableList.builder();
        findTableScanNodes(node, tableScanNodes);
        return tableScanNodes.build();
    }

    public static void findTableScanNodes(PlanNode node, ImmutableList.Builder<TableScanNode> builder)
    {
        for (PlanNode source : node.getSources()) {
            findTableScanNodes(source, builder);
        }

        if (node instanceof TableScanNode) {
            builder.add((TableScanNode) node);
        }
    }

    private static class HashProjectionFunction
            implements ProjectionFunction
    {
        private final List<Type> columnTypes;

        public HashProjectionFunction(List<Type> columnTypes)
        {
            this.columnTypes = columnTypes;
        }

        @Override
        public Type getType()
        {
            return BIGINT;
        }

        @Override
        public void project(int position, Block[] blocks, BlockBuilder output)
        {
            BIGINT.writeLong(output, TypeUtils.getHashPosition(columnTypes, blocks, position));
        }

        @Override
        public void project(RecordCursor cursor, BlockBuilder output)
        {
            throw new UnsupportedOperationException("Operation not supported");
        }

        @Override
        public Set<Integer> getInputChannels()
        {
            throw new UnsupportedOperationException();
        }

        @Override
        public boolean isDeterministic()
        {
            throw new UnsupportedOperationException();
        }
    }
}<|MERGE_RESOLUTION|>--- conflicted
+++ resolved
@@ -366,18 +366,17 @@
         connectorManager.createConnection(catalogName, connectorFactory.getName(), properties);
     }
 
-<<<<<<< HEAD
     public ConnectorManager getConnectorManager()
     {
         return connectorManager;
-=======
+    }
+
     @Deprecated
     public void createCatalog(String catalogName, com.facebook.presto.spi.ConnectorFactory connectorFactory, Map<String, String> properties)
     {
         nodeManager.addCurrentNodeDatasource(catalogName);
         connectorManager.addConnectorFactory(connectorFactory);
         connectorManager.createConnection(catalogName, connectorFactory.getName(), properties);
->>>>>>> d2b4618b
     }
 
     @Override
