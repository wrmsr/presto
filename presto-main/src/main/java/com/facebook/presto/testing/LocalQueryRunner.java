--- conflicted
+++ resolved
@@ -343,11 +343,7 @@
     {
         private final AtomicReference<MaterializedResult.Builder> materializedResultBuilder = new AtomicReference<>();
 
-<<<<<<< HEAD
-        public MaterializingOperator getMaterializingOperator()
-=======
         public MaterializedResult getMaterializedResult()
->>>>>>> 09bb1ca1
         {
             MaterializedResult.Builder resultBuilder = materializedResultBuilder.get();
             checkState(resultBuilder != null, "Output not created");
