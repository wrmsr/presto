/*
 * Licensed under the Apache License, Version 2.0 (the "License");
 * you may not use this file except in compliance with the License.
 * You may obtain a copy of the License at
 *
 *     http://www.apache.org/licenses/LICENSE-2.0
 *
 * Unless required by applicable law or agreed to in writing, software
 * distributed under the License is distributed on an "AS IS" BASIS,
 * WITHOUT WARRANTIES OR CONDITIONS OF ANY KIND, either express or implied.
 * See the License for the specific language governing permissions and
 * limitations under the License.
 */
package com.facebook.presto.plugin.jdbc;

import com.facebook.presto.spi.ColumnHandle;
import com.facebook.presto.spi.ColumnMetadata;
import com.facebook.presto.spi.ConnectorPartition;
import com.facebook.presto.spi.ConnectorPartitionResult;
import com.facebook.presto.spi.ConnectorSplitSource;
import com.facebook.presto.spi.ConnectorTableMetadata;
import com.facebook.presto.spi.FixedSplitSource;
import com.facebook.presto.spi.PrestoException;
import com.facebook.presto.spi.SchemaTableName;
import com.facebook.presto.spi.TableNotFoundException;
import com.facebook.presto.spi.TupleDomain;
import com.facebook.presto.spi.type.Type;
import com.google.common.base.Joiner;
import com.google.common.base.Throwables;
import com.google.common.collect.ImmutableList;
import com.google.common.collect.ImmutableMap;
import com.google.common.collect.ImmutableSet;
import io.airlift.log.Logger;
import io.airlift.slice.Slice;

import javax.annotation.Nullable;

import java.sql.Connection;
import java.sql.DatabaseMetaData;
import java.sql.Driver;
import java.sql.ResultSet;
import java.sql.SQLException;
import java.sql.Statement;
import java.sql.Types;
import java.util.ArrayList;
import java.util.Collection;
import java.util.List;
import java.util.Map;
import java.util.Properties;
import java.util.Set;
import java.util.UUID;

import static com.facebook.presto.spi.StandardErrorCode.NOT_FOUND;
import static com.facebook.presto.spi.StandardErrorCode.NOT_SUPPORTED;
import static com.facebook.presto.spi.type.BigintType.BIGINT;
import static com.facebook.presto.spi.type.BooleanType.BOOLEAN;
import static com.facebook.presto.spi.type.DateType.DATE;
import static com.facebook.presto.spi.type.DoubleType.DOUBLE;
import static com.facebook.presto.spi.type.TimeType.TIME;
import static com.facebook.presto.spi.type.TimeWithTimeZoneType.TIME_WITH_TIME_ZONE;
import static com.facebook.presto.spi.type.TimestampType.TIMESTAMP;
import static com.facebook.presto.spi.type.TimestampWithTimeZoneType.TIMESTAMP_WITH_TIME_ZONE;
import static com.facebook.presto.spi.type.VarbinaryType.VARBINARY;
import static com.facebook.presto.spi.type.VarcharType.VARCHAR;
import static com.google.common.base.Preconditions.checkArgument;
import static com.google.common.base.Strings.isNullOrEmpty;
import static com.google.common.collect.Iterables.getOnlyElement;
import static com.google.common.collect.Maps.fromProperties;
import static java.util.Collections.nCopies;
import static java.util.Locale.ENGLISH;
import static java.util.Objects.requireNonNull;

public class BaseJdbcClient
        implements JdbcClient
{
    private static final Logger log = Logger.get(BaseJdbcClient.class);

    private static final Map<Type, String> SQL_TYPES = ImmutableMap.<Type, String>builder()
            .put(BOOLEAN, "boolean")
            .put(BIGINT, "bigint")
            .put(DOUBLE, "double precision")
            .put(VARCHAR, "varchar")
            .put(VARBINARY, "varbinary")
            .put(DATE, "date")
            .put(TIME, "time")
            .put(TIME_WITH_TIME_ZONE, "time with timezone")
            .put(TIMESTAMP, "timestamp")
            .put(TIMESTAMP_WITH_TIME_ZONE, "timestamp with timezone")
            .build();

    protected final String connectorId;
    @Nullable
    protected final Driver driver;
    protected final String connectionUrl;
    protected final Properties connectionProperties;
    protected final String identifierQuote;

    public BaseJdbcClient(JdbcConnectorId connectorId, BaseJdbcConfig config, String identifierQuote, @Nullable Driver driver)
    {
        this.connectorId = requireNonNull(connectorId, "connectorId is null").toString();
        this.identifierQuote = requireNonNull(identifierQuote, "identifierQuote is null");
        this.driver = driver;

        requireNonNull(config, "config is null");
        connectionUrl = config.getConnectionUrl();

        connectionProperties = new Properties();
        if (config.getConnectionUser() != null) {
            connectionProperties.setProperty("user", config.getConnectionUser());
        }
        if (config.getConnectionPassword() != null) {
            connectionProperties.setProperty("password", config.getConnectionPassword());
        }
    }

    public String getConnectionUrl()
    {
        return connectionUrl;
    }

    public Properties getConnectionProperties()
    {
        return connectionProperties;
    }

    public Connection getConnection() throws SQLException
    {
        return getConnection(connectionUrl, connectionProperties);

    }

    public Connection getConnection(String url, Properties info) throws SQLException
    {
        return requireNonNull(driver).connect(url, info);
    }

    @Override
    public Set<String> getSchemaNames()
    {
        try (Connection connection = getConnection(connectionUrl, connectionProperties);
                ResultSet resultSet = connection.getMetaData().getSchemas()) {
            ImmutableSet.Builder<String> schemaNames = ImmutableSet.builder();
            while (resultSet.next()) {
                String schemaName = resultSet.getString("TABLE_SCHEM").toLowerCase(ENGLISH);
                // skip internal schemas
                if (!schemaName.equals("information_schema")) {
                    schemaNames.add(schemaName);
                }
            }
            return schemaNames.build();
        }
        catch (SQLException e) {
            throw Throwables.propagate(e);
        }
    }

    @Override
    public List<SchemaTableName> getTableNames(@Nullable String schema)
    {
        try (Connection connection = getConnection(connectionUrl, connectionProperties)) {
            DatabaseMetaData metadata = connection.getMetaData();
            if (metadata.storesUpperCaseIdentifiers() && (schema != null)) {
                schema = schema.toUpperCase(ENGLISH);
            }
            try (ResultSet resultSet = getTables(connection, schema, null)) {
                ImmutableList.Builder<SchemaTableName> list = ImmutableList.builder();
                while (resultSet.next()) {
                    list.add(getSchemaTableName(resultSet));
                }
                return list.build();
            }
        }
        catch (SQLException e) {
            throw Throwables.propagate(e);
        }
    }

    @Nullable
    @Override
    public JdbcTableHandle getTableHandle(SchemaTableName schemaTableName)
    {
        try (Connection connection = getConnection(connectionUrl, connectionProperties)) {
            DatabaseMetaData metadata = connection.getMetaData();
            String jdbcSchemaName = schemaTableName.getSchemaName();
            String jdbcTableName = schemaTableName.getTableName();
            if (metadata.storesUpperCaseIdentifiers()) {
                jdbcSchemaName = jdbcSchemaName.toUpperCase(ENGLISH);
                jdbcTableName = jdbcTableName.toUpperCase(ENGLISH);
            }
            try (ResultSet resultSet = getTables(connection, jdbcSchemaName, jdbcTableName)) {
                List<JdbcTableHandle> tableHandles = new ArrayList<>();
                while (resultSet.next()) {
                    tableHandles.add(new JdbcTableHandle(
                            connectorId,
                            schemaTableName,
                            resultSet.getString("TABLE_CAT"),
                            resultSet.getString("TABLE_SCHEM"),
                            resultSet.getString("TABLE_NAME")));
                }
                if (tableHandles.isEmpty()) {
                    return null;
                }
                if (tableHandles.size() > 1) {
                    throw new PrestoException(NOT_SUPPORTED, "Multiple tables matched: " + schemaTableName);
                }
                return getOnlyElement(tableHandles);
            }
        }
        catch (SQLException e) {
            throw Throwables.propagate(e);
        }
    }

    @Override
    public List<JdbcColumnHandle> getColumns(JdbcTableHandle tableHandle)
    {
<<<<<<< HEAD
        try (Connection connection = getConnection(connectionUrl, connectionProperties)) {
            DatabaseMetaData metadata = connection.getMetaData();
            try (ResultSet resultSet = metadata.getColumns(tableHandle.getCatalogName(), tableHandle.getSchemaName(), tableHandle.getTableName(), null)) {
=======
        try (Connection connection = driver.connect(connectionUrl, connectionProperties)) {
            try (ResultSet resultSet = getColumns(tableHandle, connection.getMetaData())) {
>>>>>>> 2d36d0fe
                List<JdbcColumnHandle> columns = new ArrayList<>();
                boolean found = false;
                while (resultSet.next()) {
                    found = true;
                    Type columnType = toPrestoType(resultSet.getInt("DATA_TYPE"));
                    // skip unsupported column types
                    if (columnType != null) {
                        String columnName = resultSet.getString("COLUMN_NAME");
                        columns.add(new JdbcColumnHandle(connectorId, columnName, columnType));
                    }
                }
                if (!found) {
                    throw new TableNotFoundException(tableHandle.getSchemaTableName());
                }
                if (columns.isEmpty()) {
                    throw new PrestoException(NOT_SUPPORTED, "Table has no supported column types: " + tableHandle.getSchemaTableName());
                }
                return ImmutableList.copyOf(columns);
            }
        }
        catch (SQLException e) {
            throw Throwables.propagate(e);
        }
    }

    @Override
    public ConnectorPartitionResult getPartitions(JdbcTableHandle jdbcTableHandle, TupleDomain<ColumnHandle> tupleDomain)
    {
        // currently we don't support partitions
        return new ConnectorPartitionResult(
                ImmutableList.<ConnectorPartition>of(new JdbcPartition(jdbcTableHandle, tupleDomain)),
                tupleDomain);
    }

    @Override
    public ConnectorSplitSource getPartitionSplits(JdbcPartition jdbcPartition)
    {
        JdbcTableHandle jdbcTableHandle = jdbcPartition.getJdbcTableHandle();
        JdbcSplit jdbcSplit = new JdbcSplit(
                connectorId,
                jdbcTableHandle.getCatalogName(),
                jdbcTableHandle.getSchemaName(),
                jdbcTableHandle.getTableName(),
                connectionUrl,
                fromProperties(connectionProperties),
                jdbcPartition.getTupleDomain());
        return new FixedSplitSource(connectorId, ImmutableList.of(jdbcSplit));
    }

    @Override
    public Connection getConnection(JdbcSplit split)
            throws SQLException
    {
        Connection connection = getConnection(split.getConnectionUrl(), toProperties(split.getConnectionProperties()));
        try {
            connection.setReadOnly(true);
        }
        catch (SQLException e) {
            connection.close();
            throw e;
        }
        return connection;
    }

    public String getIdentifierQuote()
    {
        return identifierQuote;
    }

    @Override
    public String buildSql(JdbcSplit split, List<JdbcColumnHandle> columnHandles)
    {
        return new QueryBuilder(identifierQuote).buildSql(
                split.getCatalogName(),
                split.getSchemaName(),
                split.getTableName(),
                columnHandles,
                split.getTupleDomain());
    }

    @Override
    public JdbcOutputTableHandle beginCreateTable(ConnectorTableMetadata tableMetadata)
    {
        SchemaTableName schemaTableName = tableMetadata.getTable();
        String schema = schemaTableName.getSchemaName();
        String table = schemaTableName.getTableName();

        if (!getSchemaNames().contains(schema)) {
            throw new PrestoException(NOT_FOUND, "Schema not found: " + schema);
        }

        try (Connection connection = getConnection(connectionUrl, connectionProperties)) {
            boolean uppercase = connection.getMetaData().storesUpperCaseIdentifiers();
            if (uppercase) {
                schema = schema.toUpperCase(ENGLISH);
                table = table.toUpperCase(ENGLISH);
            }
            String catalog = connection.getCatalog();

            String temporaryName = "tmp_presto_" + UUID.randomUUID().toString().replace("-", "");
            StringBuilder sql = new StringBuilder()
                    .append("CREATE TABLE ")
                    .append(quoted(catalog, schema, temporaryName))
                    .append(" (");
            ImmutableList.Builder<String> columnNames = ImmutableList.builder();
            ImmutableList.Builder<Type> columnTypes = ImmutableList.builder();
            ImmutableList.Builder<String> columnList = ImmutableList.builder();
            for (ColumnMetadata column : tableMetadata.getColumns()) {
                String columnName = column.getName();
                if (uppercase) {
                    columnName = columnName.toUpperCase(ENGLISH);
                }
                columnNames.add(columnName);
                columnTypes.add(column.getType());
                columnList.add(new StringBuilder()
                        .append(quoted(columnName))
                        .append(" ")
                        .append(toSqlType(column.getType()))
                        .toString());
            }
            Joiner.on(", ").appendTo(sql, columnList.build());
            sql.append(")");

            execute(connection, sql.toString());

            return new JdbcOutputTableHandle(
                    connectorId,
                    catalog,
                    schema,
                    table,
                    columnNames.build(),
                    columnTypes.build(),
                    tableMetadata.getOwner(),
                    temporaryName,
                    connectionUrl,
                    fromProperties(connectionProperties));
        }
        catch (SQLException e) {
            throw Throwables.propagate(e);
        }
    }

    @Override
    public void commitCreateTable(JdbcOutputTableHandle handle, Collection<Slice> fragments)
    {
        StringBuilder sql = new StringBuilder()
                .append("ALTER TABLE ")
                .append(quoted(handle.getCatalogName(), handle.getSchemaName(), handle.getTemporaryTableName()))
                .append(" RENAME TO ")
                .append(quoted(handle.getCatalogName(), handle.getSchemaName(), handle.getTableName()));

        try (Connection connection = getConnection(handle)) {
            execute(connection, sql.toString());
        }
        catch (SQLException e) {
            throw Throwables.propagate(e);
        }
    }

    @Override
    public void dropTable(JdbcTableHandle handle)
    {
        StringBuilder sql = new StringBuilder()
                .append("DROP TABLE ")
                .append(quoted(handle.getCatalogName(), handle.getSchemaName(), handle.getTableName()));

        try (Connection connection = getConnection(connectionUrl, connectionProperties)) {
            execute(connection, sql.toString());
        }
        catch (SQLException e) {
            throw Throwables.propagate(e);
        }
    }

    @Override
    public String buildInsertSql(JdbcOutputTableHandle handle)
    {
        String vars = Joiner.on(',').join(nCopies(handle.getColumnNames().size(), "?"));
        return new StringBuilder()
                .append("INSERT INTO ")
                .append(quoted(handle.getCatalogName(), handle.getSchemaName(), handle.getTemporaryTableName()))
                .append(" VALUES (").append(vars).append(")")
                .toString();
    }

    @Override
    public Connection getConnection(JdbcOutputTableHandle handle)
            throws SQLException
    {
        return getConnection(handle.getConnectionUrl(), toProperties(handle.getConnectionProperties()));
    }

    @Override
    public Statement getStatement(Connection connection)
            throws SQLException
    {
        return connection.createStatement();
    }

    protected ResultSet getTables(Connection connection, String schemaName, String tableName)
            throws SQLException
    {
        DatabaseMetaData metadata = connection.getMetaData();
        String escape = metadata.getSearchStringEscape();
        return metadata.getTables(
                connection.getCatalog(),
                escapeNamePattern(schemaName, escape),
                escapeNamePattern(tableName, escape),
                new String[] {"TABLE"});
    }

    protected SchemaTableName getSchemaTableName(ResultSet resultSet)
            throws SQLException
    {
        return new SchemaTableName(
                resultSet.getString("TABLE_SCHEM").toLowerCase(ENGLISH),
                resultSet.getString("TABLE_NAME").toLowerCase(ENGLISH));
    }

    protected void execute(Connection connection, String query)
            throws SQLException
    {
        try (Statement statement = connection.createStatement()) {
            log.debug("Execute: %s", query);
            statement.execute(query);
        }
    }

    protected Type toPrestoType(int jdbcType)
    {
        switch (jdbcType) {
            case Types.BIT:
            case Types.BOOLEAN:
                return BOOLEAN;
            case Types.TINYINT:
            case Types.SMALLINT:
            case Types.INTEGER:
            case Types.BIGINT:
                return BIGINT;
            case Types.FLOAT:
            case Types.REAL:
            case Types.DOUBLE:
            case Types.NUMERIC:
            case Types.DECIMAL:
                return DOUBLE;
            case Types.CHAR:
            case Types.NCHAR:
            case Types.VARCHAR:
            case Types.NVARCHAR:
            case Types.LONGVARCHAR:
            case Types.LONGNVARCHAR:
                return VARCHAR;
            case Types.BINARY:
            case Types.VARBINARY:
            case Types.LONGVARBINARY:
                return VARBINARY;
            case Types.DATE:
                return DATE;
            case Types.TIME:
                return TIME;
            case Types.TIMESTAMP:
                return TIMESTAMP;
        }
        return null;
    }

    protected String toSqlType(Type type)
    {
        String sqlType = SQL_TYPES.get(type);
        if (sqlType != null) {
            return sqlType;
        }
        throw new PrestoException(NOT_SUPPORTED, "Unsuported column type: " + type.getTypeSignature());
    }

    protected String quoted(String name)
    {
        name = name.replace(identifierQuote, identifierQuote + identifierQuote);
        return identifierQuote + name + identifierQuote;
    }

    protected String quoted(String catalog, String schema, String table)
    {
        StringBuilder sb = new StringBuilder();
        if (!isNullOrEmpty(catalog)) {
            sb.append(quoted(catalog)).append(".");
        }
        if (!isNullOrEmpty(schema)) {
            sb.append(quoted(schema)).append(".");
        }
        sb.append(quoted(table));
        return sb.toString();
    }

    protected static String escapeNamePattern(String name, String escape)
    {
        if ((name == null) || (escape == null)) {
            return name;
        }
        checkArgument(!escape.equals("_"), "Escape string must not be '_'");
        checkArgument(!escape.equals("%"), "Escape string must not be '%'");
        name = name.replace(escape, escape + escape);
        name = name.replace("_", escape + "_");
        name = name.replace("%", escape + "%");
        return name;
    }

    private static ResultSet getColumns(JdbcTableHandle tableHandle, DatabaseMetaData metadata)
            throws SQLException
    {
        String escape = metadata.getSearchStringEscape();
        return metadata.getColumns(
                tableHandle.getCatalogName(),
                escapeNamePattern(tableHandle.getSchemaName(), escape),
                escapeNamePattern(tableHandle.getTableName(), escape),
                null);
    }

    private static Properties toProperties(Map<String, String> map)
    {
        Properties properties = new Properties();
        for (Map.Entry<String, String> entry : map.entrySet()) {
            properties.setProperty(entry.getKey(), entry.getValue());
        }
        return properties;
    }
}<|MERGE_RESOLUTION|>--- conflicted
+++ resolved
@@ -214,14 +214,8 @@
     @Override
     public List<JdbcColumnHandle> getColumns(JdbcTableHandle tableHandle)
     {
-<<<<<<< HEAD
         try (Connection connection = getConnection(connectionUrl, connectionProperties)) {
-            DatabaseMetaData metadata = connection.getMetaData();
-            try (ResultSet resultSet = metadata.getColumns(tableHandle.getCatalogName(), tableHandle.getSchemaName(), tableHandle.getTableName(), null)) {
-=======
-        try (Connection connection = driver.connect(connectionUrl, connectionProperties)) {
             try (ResultSet resultSet = getColumns(tableHandle, connection.getMetaData())) {
->>>>>>> 2d36d0fe
                 List<JdbcColumnHandle> columns = new ArrayList<>();
                 boolean found = false;
                 while (resultSet.next()) {
