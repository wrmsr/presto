/*
 * Licensed under the Apache License, Version 2.0 (the "License");
 * you may not use this file except in compliance with the License.
 * You may obtain a copy of the License at
 *
 *     http://www.apache.org/licenses/LICENSE-2.0
 *
 * Unless required by applicable law or agreed to in writing, software
 * distributed under the License is distributed on an "AS IS" BASIS,
 * WITHOUT WARRANTIES OR CONDITIONS OF ANY KIND, either express or implied.
 * See the License for the specific language governing permissions and
 * limitations under the License.
 */
package com.facebook.presto.plugin.jdbc;

import com.facebook.presto.spi.PrestoException;
import com.facebook.presto.spi.RecordCursor;
import com.facebook.presto.spi.type.BigintType;
import com.facebook.presto.spi.type.DateType;
import com.facebook.presto.spi.type.TimeType;
import com.facebook.presto.spi.type.TimestampType;
import com.facebook.presto.spi.type.Type;
import com.facebook.presto.spi.type.VarbinaryType;
import com.facebook.presto.spi.type.VarcharType;
import com.google.common.base.Throwables;
import com.google.common.collect.ImmutableList;
import io.airlift.log.Logger;
import io.airlift.slice.Slice;
import org.joda.time.chrono.ISOChronology;

import java.sql.Connection;
import java.sql.PreparedStatement;
import java.sql.ResultSet;
import java.sql.SQLException;
import java.sql.Statement;
import java.sql.Time;
import java.sql.Timestamp;
import java.util.ArrayList;
import java.util.List;
import java.util.concurrent.TimeUnit;

import static com.facebook.presto.spi.StandardErrorCode.INTERNAL_ERROR;
import static com.google.common.base.Preconditions.checkArgument;
import static com.google.common.base.Preconditions.checkState;
import static io.airlift.slice.Slices.utf8Slice;
import static io.airlift.slice.Slices.wrappedBuffer;
import static java.util.Objects.requireNonNull;
import static org.joda.time.DateTimeZone.UTC;

public class JdbcRecordCursor
        implements RecordCursor
{
    private static final Logger log = Logger.get(JdbcRecordCursor.class);

    private static final ISOChronology UTC_CHRONOLOGY = ISOChronology.getInstance(UTC);

    protected final List<JdbcColumnHandle> columnHandles;

<<<<<<< HEAD
    protected final JdbcClient jdbcClient;
    protected final JdbcSplit split;
    protected Connection connection;
    protected Statement statement;
    protected ResultSet resultSet;
    protected boolean closed;
=======
    private final Connection connection;
    private final PreparedStatement statement;
    private final ResultSet resultSet;
    private boolean closed;
>>>>>>> fd2c0387

    public JdbcRecordCursor(JdbcClient jdbcClient, JdbcSplit split, List<JdbcColumnHandle> columnHandles)
    {
        this.jdbcClient = jdbcClient;
        this.split = split;
        this.columnHandles = new ArrayList<>(requireNonNull(columnHandles, "columnHandles is null"));

<<<<<<< HEAD
        String sql = jdbcClient.buildSql(split, columnHandles);

        try {
            connection = jdbcClient.getConnection(split);
        }
        catch (SQLException e) {
            throw handleSqlException(e);
        }
        begin();
    }

    protected void begin()
    {
        try {
            String sql = jdbcClient.buildSql(split, columnHandles);
            statement = jdbcClient.getStatement(connection);
            statement.setFetchSize(1000);

            log.debug("Executing: %s", sql);
            resultSet = statement.executeQuery(sql);
=======
        try {
            connection = jdbcClient.getConnection(split);
            statement = jdbcClient.buildSql(split, columnHandles);
            log.debug("Executing: %s", statement.toString());
            resultSet = statement.executeQuery();
>>>>>>> fd2c0387
        }
        catch (SQLException e) {
            throw handleSqlException(e);
        }
    }

    @Override
    public long getReadTimeNanos()
    {
        return 0;
    }

    @Override
    public long getTotalBytes()
    {
        return 0;
    }

    @Override
    public long getCompletedBytes()
    {
        return 0;
    }

    @Override
    public Type getType(int field)
    {
        return columnHandles.get(field).getColumnType();
    }

    @Override
    public boolean advanceNextPosition()
    {
        if (closed) {
            return false;
        }

        try {
            boolean result = resultSet.next();
            if (!result) {
                close();
            }
            return result;
        }
        catch (SQLException e) {
            throw handleSqlException(e);
        }
    }

    @Override
    public boolean getBoolean(int field)
    {
        checkState(!closed, "cursor is closed");
        try {
            return resultSet.getBoolean(field + 1);
        }
        catch (SQLException e) {
            throw handleSqlException(e);
        }
    }

    @Override
    public long getLong(int field)
    {
        checkState(!closed, "cursor is closed");
        try {
            Type type = getType(field);
            if (type.equals(BigintType.BIGINT)) {
                return resultSet.getLong(field + 1);
            }
            if (type.equals(DateType.DATE)) {
                // JDBC returns a date using a timestamp at midnight in the JVM timezone
                long localMillis = resultSet.getDate(field + 1).getTime();
                // Convert it to a midnight in UTC
                long utcMillis = ISOChronology.getInstance().getZone().getMillisKeepLocal(UTC, localMillis);
                // convert to days
                return TimeUnit.MILLISECONDS.toDays(utcMillis);
            }
            if (type.equals(TimeType.TIME)) {
                Time time = resultSet.getTime(field + 1);
                return UTC_CHRONOLOGY.millisOfDay().get(time.getTime());
            }
            if (type.equals(TimestampType.TIMESTAMP)) {
                Timestamp timestamp = resultSet.getTimestamp(field + 1);
                return timestamp.getTime();
            }
            throw new PrestoException(INTERNAL_ERROR, "Unhandled type for long: " + type.getTypeSignature());
        }
        catch (SQLException e) {
            throw handleSqlException(e);
        }
    }

    @Override
    public double getDouble(int field)
    {
        checkState(!closed, "cursor is closed");
        try {
            return resultSet.getDouble(field + 1);
        }
        catch (SQLException e) {
            throw handleSqlException(e);
        }
    }

    @Override
    public Slice getSlice(int field)
    {
        checkState(!closed, "cursor is closed");
        try {
            Type type = getType(field);
            if (type.equals(VarcharType.VARCHAR)) {
                return utf8Slice(resultSet.getString(field + 1));
            }
            if (type.equals(VarbinaryType.VARBINARY)) {
                return wrappedBuffer(resultSet.getBytes(field + 1));
            }
            throw new PrestoException(INTERNAL_ERROR, "Unhandled type for slice: " + type.getTypeSignature());
        }
        catch (SQLException e) {
            throw handleSqlException(e);
        }
    }

    @Override
    public Object getObject(int field)
    {
        throw new UnsupportedOperationException();
    }

    @Override
    public boolean isNull(int field)
    {
        checkState(!closed, "cursor is closed");
        checkArgument(field < columnHandles.size(), "Invalid field index");

        try {
            // JDBC is kind of dumb: we need to read the field and then ask
            // if it was null, which means we are wasting effort here.
            // We could save the result of the field access if it matters.
            resultSet.getObject(field + 1);

            return resultSet.wasNull();
        }
        catch (SQLException e) {
            throw handleSqlException(e);
        }
    }

    @SuppressWarnings({"UnusedDeclaration", "EmptyTryBlock"})
    @Override
    public void close()
    {
        if (closed) {
            return;
        }
        closed = true;

        // use try with resources to close everything properly
        try (Connection connection = this.connection;
                Statement statement = this.statement;
                ResultSet resultSet = this.resultSet) {
            // do nothing
        }
        catch (SQLException e) {
            throw Throwables.propagate(e);
        }
    }

    protected RuntimeException handleSqlException(SQLException e)
    {
        try {
            close();
        }
        catch (Exception closeException) {
            e.addSuppressed(closeException);
        }
        return Throwables.propagate(e);
    }
}<|MERGE_RESOLUTION|>--- conflicted
+++ resolved
@@ -23,7 +23,6 @@
 import com.facebook.presto.spi.type.VarbinaryType;
 import com.facebook.presto.spi.type.VarcharType;
 import com.google.common.base.Throwables;
-import com.google.common.collect.ImmutableList;
 import io.airlift.log.Logger;
 import io.airlift.slice.Slice;
 import org.joda.time.chrono.ISOChronology;
@@ -56,19 +55,12 @@
 
     protected final List<JdbcColumnHandle> columnHandles;
 
-<<<<<<< HEAD
     protected final JdbcClient jdbcClient;
     protected final JdbcSplit split;
     protected Connection connection;
-    protected Statement statement;
+    protected PreparedStatement statement;
     protected ResultSet resultSet;
     protected boolean closed;
-=======
-    private final Connection connection;
-    private final PreparedStatement statement;
-    private final ResultSet resultSet;
-    private boolean closed;
->>>>>>> fd2c0387
 
     public JdbcRecordCursor(JdbcClient jdbcClient, JdbcSplit split, List<JdbcColumnHandle> columnHandles)
     {
@@ -76,9 +68,6 @@
         this.split = split;
         this.columnHandles = new ArrayList<>(requireNonNull(columnHandles, "columnHandles is null"));
 
-<<<<<<< HEAD
-        String sql = jdbcClient.buildSql(split, columnHandles);
-
         try {
             connection = jdbcClient.getConnection(split);
         }
@@ -91,19 +80,11 @@
     protected void begin()
     {
         try {
-            String sql = jdbcClient.buildSql(split, columnHandles);
-            statement = jdbcClient.getStatement(connection);
+            statement = jdbcClient.buildSql(split, columnHandles);
             statement.setFetchSize(1000);
 
-            log.debug("Executing: %s", sql);
-            resultSet = statement.executeQuery(sql);
-=======
-        try {
-            connection = jdbcClient.getConnection(split);
-            statement = jdbcClient.buildSql(split, columnHandles);
             log.debug("Executing: %s", statement.toString());
             resultSet = statement.executeQuery();
->>>>>>> fd2c0387
         }
         catch (SQLException e) {
             throw handleSqlException(e);
