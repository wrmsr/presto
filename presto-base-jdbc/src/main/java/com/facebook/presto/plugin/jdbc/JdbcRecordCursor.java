--- conflicted
+++ resolved
@@ -23,6 +23,7 @@
 import com.facebook.presto.spi.type.VarbinaryType;
 import com.facebook.presto.spi.type.VarcharType;
 import com.google.common.base.Throwables;
+import com.google.common.collect.ImmutableList;
 import io.airlift.log.Logger;
 import io.airlift.slice.Slice;
 import org.joda.time.chrono.ISOChronology;
@@ -39,7 +40,6 @@
 import static com.facebook.presto.spi.StandardErrorCode.INTERNAL_ERROR;
 import static com.google.common.base.Preconditions.checkArgument;
 import static com.google.common.base.Preconditions.checkState;
-import static com.google.common.collect.Lists.newArrayList;
 import static io.airlift.slice.Slices.utf8Slice;
 import static io.airlift.slice.Slices.wrappedBuffer;
 import static java.util.Objects.requireNonNull;
@@ -63,15 +63,12 @@
 
     public JdbcRecordCursor(JdbcClient jdbcClient, JdbcSplit split, List<JdbcColumnHandle> columnHandles)
     {
-<<<<<<< HEAD
         this.jdbcClient = jdbcClient;
         this.split = split;
-        this.columnHandles = newArrayList(checkNotNull(columnHandles, "columnHandles is null"));
-=======
         this.columnHandles = ImmutableList.copyOf(requireNonNull(columnHandles, "columnHandles is null"));
 
         String sql = jdbcClient.buildSql(split, columnHandles);
->>>>>>> 53f507bc
+
         try {
             connection = jdbcClient.getConnection(split);
         }
