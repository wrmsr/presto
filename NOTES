http://www.tpc.org/tpc_documents_current_versions/pdf/tpch2.17.1.pdf




auto jdbc partitioning
further jdbc predicate pushdown
 - composite pk scrolling :|
jdbc aggregate pushdown
yarn
 - http://hadoop.apache.org/docs/current/hadoop-yarn/hadoop-yarn-site/WritingYarnApplications.html
(python) ffi
event sources
random access stores
first layer caching
vitess shit
nashorn stored procs
salesforce connector?
hbase plz

local fs / hive configurator

https://www.simba.com/data-access/apache-drill-data-sources-file-types
SELECT name1[‘nestedname1’][‘nestednestedname1’] FROM <schema>.<filename>.json

tachyon temp spilling
sorted [leveldb] join storage

schema tracker interface
carbide's full ddl parser impl
service impl

yaml config + velocity templating

BLOOM FILTER PREDICATE PUSHDOWN
 - naw temp tables - engine=memory, index(), pk
 - no, TEMP TABLES :D engine=memory, pk clustered + indices

move kafka decoder to base?
 - no, allow cross-plugin dep, recursive plugin loading
  - dag?

necessary for chunked operation:
bounded in-clause pushdown
occasional join pushdown
view inlining

connector capability enumeration
 - crud
 - complex tuple domains
  - joins, bitwise
  - nested disjuncts?

whitebox / blackbox plugins?


rbr tailing
integrate carbide ddl parser to directly modify metadata (WOW)


nested types? subtables? disjoint? untyped?


collection aggregates (windows? subselects? typed?)


presto decoder = generic connector wrapper, given a bytes col or single col
 - support for disjoints ala dot-separated column names
 - col regexes? select r(x.*)?
 - schema validation
 - + ffi = http plugin?

wrmsr-packaging? bootstrap?
 - full shading
 - JAVA_HOME

jython
 - a fucking sqlalchemy connector why not

mvel
java
jsr223 artifact resolver?
bulk funcs

http://qubole-eng.quora.com/Caching-in-Presto


** make wrapper hierarchical poms like hadoop does, one per shaded subdep

https://github.com/apache/hadoop-common/tree/trunk/hadoop-yarn-project/hadoop-yarn/hadoop-yarn-applications/hadoop-yarn-applications-distributedshell/src/main/java/org/apache/hadoop/yarn/applications/distributedshell

https://github.com/shyiko/mysql-binlog-connector-java
https://github.com/addthis/stream-lib

http://blog.sonatype.com/2008/04/how-to-share-resources-across-projects-in-maven/

<dependency>
    <groupId>org.rocksdb</groupId>
    <artifactId>rocksdbjni</artifactId>
    <version>3.10.1</version>
</dependency>

REDSHIFT

eek need on-board views

https://github.com/rcongiu/Hive-JSON-Serde
https://github.com/FasterXML/jackson-dataformat-avro
https://github.com/FasterXML/jackson-datatype-hppc
https://github.com/FasterXML/jackson-dataformat-yaml

https://github.com/facebook/presto/pull/2896

https://cwiki.apache.org/confluence/display/Hive/Tutorial
https://cwiki.apache.org/confluence/display/Hive/Home


* dumb flat json file output
 - complicated by clustering, can just dump to dirs with uuid names as write-only


prepared statements / plan caching



constants?
 - can impl cheap via fns that just return a #, can transform to literals via MH lookup or iface introspection or something

https://github.com/wrmsr/presto-streaming omfg


bitwise operators
hash algs



http://jyni.org/

streams + sqs + gearman

https://github.com/johnewart/gearman-java




lucene analysis scalars


https://github.com/elastic/elasticsearch-hadoop
https://github.com/elastic/stream2es
https://github.com/elastic/elasticsearch-aws


es bulk by length
https://github.com/elastic/elasticsearch-hadoop/tree/master/mr/src/main/java/org/elasticsearch/hadoop
https://github.com/elastic/elasticsearch-hadoop/tree/master/hive/src/main/java/org/elasticsearch/hadoop/hive
https://github.com/elastic/elasticsearch-hadoop/tree/master/yarn

https://github.com/elastic/elasticsearch-cloud-gce


https://github.com/searchbox-io/Jest/tree/master/jest


https://developer.salesforce.com/page/Streaming_API
http://www.salesforce.com/us/developer/docs/api_rest/index_Left.htm#StartTopic=Content/quickstart.htm


parameterized views [indexer generators]



https://mariadb.com/kb/en/mariadb/optimization-and-tuning/
http://phoenix.apache.org/





https://github.com/facebook/presto/pull/2896

https://commons.apache.org/proper/commons-configuration/userguide/howto_utilities.html




https://cwiki.apache.org/confluence/display/Hive/LanguageManual+UDF#LanguageManualUDF-Built-inTable-GeneratingFunctions(UDTF)


wrapper will dedupe unshaded jars, write nested classloader
- http://one-jar.sourceforge.net/

rsync powered jarsync bash/py script pls


decoder predicate pushdown to capable stores lols


split on scalar fn

00000000: 2321 2f62 696e 2f73 680a 0a65 7865 6320  #!/bin/sh..exec
00000010: 6a61 7661 202d 586d 7831 4720 2d6a 6172  java -Xmx1G -jar
00000020: 2022 2430 2220 2224 4022 0a0a 504b 0304   "$0" "$@"..PK..



    @Override
    public CompletableFuture<List<ConnectorSplit>> getNextBatch(int maxSize)
    {
        return targets.getNextBatch(maxSize).thenApply(l -> l.stream().map(this::split).collect(Collectors.toList()));
    }


** CHUNK JDBC RETRIEVAL
multi-queries? (dependent partitions)


custom mysql / postgres jdbc? wrmsr-mysql / wrmsr/-postgres?
 - for more efficient multi-sessioning?
  - ideally keep jdbc agnostic

json extraction to unnest

scalar jackson serdes, ideally strongly typeable


src / sink for line files, one text column
 - ffi page sink, post directly to somewhere?

scalar calc parallelization (for cpu-heavy ffi's)
 - special case of batch scalar execution?


http://dev.mysql.com/doc/connector-j/en/connector-j-usagenotes-j2ee-concepts-managing-load-balanced-connections.html

https://github.com/facebook/mysql-5.6/commit/f8e361952612d00979f7cf744f487e48b15cb5a6#diff-1b7266575f084a759d5bee343efe91d0
http://www.oracle.com/technetwork/articles/database-performance/geist-parallel-execution-1-1872400.html


flat:
 - \n, \0, fixedwidth
 - filename regex, string formatted filename

TODO:
 - decoder meta vs unnested extractors :| perf?
 - layered connectors of same schemas as fallbacks (memcache -> mysql)
 - attempt oracle jdbc driver loading
  - fuck that its not in central lmfao eat shit
 - indexer & partitioner metas

ffi to arbitrary jar / classname / methodname
 - + src / sinks


reactor
yarn
 - mesos?

um, shit: struct / union datatypes - only need to be write-only, can fallback to json
 - ... RowParametricType?

select struct('name', name', 'date', date) from ...
 - just make user defined structs :|

view struct inference / auto gen
 - session-specific typesystems?


spark-style stupid jdbc baked query sources
spark-style cache wrapper (for like json files)


redshift:
 - http://docs.aws.amazon.com/redshift/latest/dg/c_redshift_system_overview.html
 - will DEF need (math) agg pushdown lols
 - http://docs.aws.amazon.com/redshift/latest/mgmt/configuring-connections.html#connecting-drivers
 - http://docs.aws.amazon.com/redshift/latest/mgmt/configure-jdbc-connection.html wtf also not in fucking central jfc
  - at least you dont have to fucking sign in
  https://s3.amazonaws.com/redshift-downloads/drivers/RedshiftJDBC41-1.1.1.0001.jar

https://github.com/liquibase/liquibase/tree/master/liquibase-core/src/main/java/liquibase

https://orainternals.files.wordpress.com/2008/07/riyaj_redo_internals_and_tuning_by_redo_reduction_doc.pdf
http://docs.oracle.com/cd/B28359_01/server.111/b28322/gen_rep.htm#STREP011

union connector
 - step 1 just so you dont have to keep typing the fucking catalog.schema. prefix
 - step 2 optinoally combine tables in both if they have same schema
  - naw thats just a fucking union view


hardcoded:
 - views
  - types
 - tables



public class CachingConnectorMetadata
    implements ConnectorMetadata

temporary connector equiv to hardcoded - views + tables
 - naw just an h2 factory that auto-creates a temp schema

generate views upon request - is this macros?



cfg'd in-mem | master thrift port'd hive metastore

autoexec's


http://stackoverflow.com/questions/10929369/how-to-execute-multiple-sql-statements-from-java

try to get a hierarchical subconfig, then try to get a str

memcache is kV only, see what Cass does

dense key ranges only

unpickling?

handlersocket + all that intermediate agg shit

https://github.com/dropbox/PyHive

user defined types via ROW types (w/ named fields)
 struct_extract(field_name, obj) -> val
 auto-gen structs for services based on schemas
 https://github.com/swagger-api/swagger-codegen
 https://github.com/swagger-api/swagger-spec/blob/master/versions/2.0.md

cfg:
 properties
 json
 xml
 yaml

decode:
 raw
 struct
 json
 csv
 xml
 yaml
 avro
 csv/tsv/piped
 cbor
 smile
 pickle

lines
datetimes
deep

http://basho.com/why-vector-clocks-are-hard/
http://basho.com/why-vector-clocks-are-easy/
http://phoenix.apache.org/update_statistics.html
http://en.wikipedia.org/wiki/Behavior_Trees
http://www.cs.man.ac.uk/~norm/papers/surveys.pdf

http://game.itu.dk/cig2010/proceedings/papers/cig10_015_075.pdf


exception handling for bad data :|
 - shit that wont decompress, bad json, etc


            ArchiveInputStream input = new ArchiveStreamFactory()
                    .createArchiveInputStream(originalInput);


record-level connector cache for configs in sqlite and shit
 - convert to scalar for hash lookups?
  - .... just cache the hash join guts?

CAN REPRESENT TYPE-LEVEL CONSTS AS DATALESS TYPES
 compressed_varbinary<bzip>
 could possibly represent gzipped file of json lines as a type, unnest for rows
 jackson<json> -> some_struct
 peanos lols



need eager wrapper on lazy defaults for compression streams

https://prestodb.io/docs/current/connector/kafka-tutorial.html
https://www.elastic.co/guide/en/elasticsearch/reference/current/mapping-core-types.html



https://github.com/FasterXML/jackson-module-swagger
 - needs fork + update

set type?
 - just a Map<K, Void>
  - ... so Void type
   - subclassable for typelevel constants


<dependency>
    <groupId>com.jcraft</groupId>
    <artifactId>jsch</artifactId>
    <version>0.1.53</version>
</dependency>

<dependency>
    <groupId>net.razorvine</groupId>
    <artifactId>pyrolite</artifactId>
    <version>4.6</version>
</dependency>



https://github.com/RGBz/aws-s3-class-loader
https://github.com/sampov2/onejar-maven-plugin


<dependency>
    <groupId>org.rocksdb</groupId>
    <artifactId>rocksdbjni</artifactId>
    <version>3.9.1</version>
</dependency>


    // setFetchSize(Integer.MIN_VALUE) is a mysql driver specific way to force streaming results,
    // rather than pulling entire resultset into memory.
    // see http://dev.mysql.com/doc/refman/5.0/en/connector-j-reference-implementation-notes.html
    if (conn.getMetaData.getURL.matches("jdbc:mysql:.*")) {
      stmt.setFetchSize(Integer.MIN_VALUE)
      logInfo("statement fetch size set to: " + stmt.getFetchSize + " to force MySQL streaming ")
    }


types expose funcs w same name that return new instances
execute hardcoded jdbc connectors with where 0=1 if cols not specified
multijvm support to bypass heap size limits



***
just implement a flat raptor StorageEngine, wrap with encoder


http://stackoverflow.com/questions/15524995/adding-another-projects-jar-as-a-resource-using-maven


immediate priorities: codecs, raw raptor storage, spilling, join ordering, bitwise scalar funcs (or, and, xor)


http://www.adellera.it/blog/category/materialized-views/
http://www.adellera.it/blog/2013/04/22/fast-refresh-of-outer-join-only-materialized-views-algorithm-part-1/


HLists? HNode + HNil?

gson?
 http://www.doublecloud.org/2015/03/gson-vs-jackson-which-to-use-for-json-in-java/


https://github.com/facebook/presto/pull/3016 :D
https://github.com/facebook/presto/pull/1937
https://github.com/facebook/presto/pull/3021


<dependency>
    <groupId>redis.clients</groupId>
    <artifactId>jedis</artifactId>
    <version>2.7.2</version>
</dependency>

<dependency>
    <groupId>net.spy</groupId>
    <artifactId>spymemcached</artifactId>
    <version>2.12.0</version>
</dependency>

<dependency>
    <groupId>org.ow2.sat4j</groupId>
    <artifactId>org.ow2.sat4j.core</artifactId>
    <version>2.3.5</version>
</dependency>


https://github.com/yesmeck/jquery-jsonview


com.facebook.presto.operator.PagesIndex <--- DISK SPILL


** NEED TO PUT FAT ROWS LAST. (review text)


on rows:
 - pack fixed
 - pack many into blocks of N - compressssssion
  - just a special case of array/map?
   - row_array? :p

http://www.datastax.com/dev/blog/advanced-time-series-with-cassandra
https://academy.datastax.com/demos/getting-started-time-series-data-modeling
http://www.tpc.org/tpc_documents_current_versions/pdf/tpch2.17.1.pdf
riak crdt's
https://github.com/FasterXML/jackson-module-swagger
https://github.com/swagger-api/swagger-core/blob/master/pom.xml
http://mesos.apache.org/api/latest/java/
http://docs.oracle.com/cd/B19306_01/server.102/b14220/transact.htm
http://docs.oracle.com/cd/B28359_01/server.111/b28310/onlineredo001.htm#ADMIN11302
http://ss64.com/ora/syntax-redo.html
http://www.pgcon.org/2012/schedule/attachments/258_212_Internals%20Of%20PostgreSQL%20Wal.pdf
https://hackage.haskell.org/package/HList
https://wiki.haskell.org/Heterogenous_collections
http://okmij.org/ftp/Haskell/HList-ext.pdf
http://www.csee.umbc.edu/courses/undergraduate/202/spring07/Lectures/ChangSynopses/modules/m25-hlist/HList.cpp
https://en.wikipedia.org/wiki/Java_bytecode_instruction_listings
https://docs.oracle.com/javase/specs/jvms/se7/html/jvms-4.html
https://www.elastic.co/blog/es-hadoop-2-1-rc1-released

user defined type aliases? parser type literal limitation bypass?

http://mesos.apache.org/api/latest/java/org/apache/mesos/Scheduler.html
https://github.com/apache/mesos/blob/master/src/examples/java/TestFramework.java


find java 8 shebang, exec with minimal heap, spawn child w flock and die

create type atom_state as enum (
	'committing',
	'committed',
	'compensating',
	'compensated'
);

create sequence atom_id;

create table atom (
	id int unique not null,

	root_id int not null references atom (id) on delete restrict,
	parent_id int references atom (id) on delete restrict,
	prev_sibling_id int references atom (id) on delete restrict,
	active_child_id int references atom (id) on delete restrict,

	primary key (root_id, id),

	time_created timestamp not null default now(),
	user_created name not null default current_user,
	time_updated timestamp not null default now(),
	user_updated name not null default current_user,

	ttl_absolute interval,
	deadline_absolute timestamp,
	ttl_relative interval,
	deadline_relative timestamp,

	is_faulted boolean not null default false,
	fault_info text,

	state atom_state not null default 'committing',
	compensation_attempts int not null default 0,

	input text,
	context text,
	output text,

	constraint self_root_no_parent_check check ((id = root_id) = (parent_id is null)),
	constraint no_output_without_input_check check (not (output is not null and input is null)),
	constraint no_children_with_input_check check
		(not (active_child_id is not null and input is not null)),

	constraint no_absolute_deadline_if_not_committing_check check
		(not (deadline_absolute is not null and state != 'committing')),
	constraint no_relative_deadline_if_not_committing_check check
		(not (deadline_relative is not null and state != 'committing'))
);

create type atom_log_action as enum (
	'insert',
	'update'
);

create sequence atom_log_id;

create table atom_log (
	log_id int unique,
	log_action atom_log_action not null,

	like atom,

	primary key (root_id, log_id),

	constraint root_id_fk foreign key (root_id) references atom (id) match full on delete cascade
);



private MinimalPerfectHashing() {
}

public static class Data {

    public int[] gs;
    public int[] vs;

    public Data(int[] gs, int[] vs) {
        this.gs = gs;
        this.vs = vs;
    }
}

public static interface Hasher <K> {

    public long hash(int d, K key);
}

// Computes a minimal perfect hash table using the given python dictionary. It
// returns a tuple (G, V). G and V are both arrays. G contains the intermediate
// table of values needed to compute the index of the value in V. V contains the
// values of the dictionary.
// Source: http://stevehanov.ca/blog/index.php?id=119
// TODO(wtimoney): disk-back this.
public static <K> Data create(Map<K, Integer> dct, Hasher<K> hasher) {
    assert dct.size() > 0;

    int size = dct.size();

    // Step 1: Place all of the keys into buckets
    @SuppressWarnings("unchecked")
    List<K>[] buckets = new List[size];
    for (int i = 0; i < size; ++i)
        buckets[i] = new ArrayList<>();
    int[] gs = new int[size];
    Integer[] vs = new Integer[size];

    for (K key : dct.keySet())
        buckets[(int) (hasher.hash(0, key) % size)].add(key);

    // Step 2: Sort the buckets and process the ones with the most items first.
    Arrays.sort(buckets, new Comparator<List<K>>() {
        @Override
        public int compare(List<K> strings, List<K> strings2) {
            return strings2.size() - strings.size();
        }
    });

    int b = 0;
    for (; b < size; ++b) {
        List<K> bucket = buckets[b];
        if (bucket.size() <= 1)
            break;

        int d = 1;
        int item = 0;
        List<Integer> slots = new ArrayList<>();

        // Repeatedly try different values of d until we find a hash function
        // that places all items in the bucket into free slots
        while (item < bucket.size()) {
            int slot = (int) (hasher.hash(d, bucket.get(item)) % size);

            if (vs[slot] != null || slots.contains(slot)) {
                d += 1;
                item = 0;
                slots = new ArrayList<>();
            } else {
                slots.add(slot);
                item += 1;
            }
        }

        gs[(int) (hasher.hash(0, bucket.get(0)) % size)] = d;

        for (int i = 0; i < bucket.size(); ++i)
            vs[slots.get(i)] = dct.get(bucket.get(i));
    }

    // Only buckets with 1 item remain. Process them more quickly by directly
    // placing them into a free slot. Use a negative value of d to indicate
    // this.
    List<Integer> freelist = new ArrayList<>();
    for (int i = 0; i < size; ++i)
        if (vs[i] == null)
            freelist.add(i);

    for (; b < size; ++b) {
        List<K> bucket = buckets[b];
        if (bucket.size() == 0)
            break;

        int slot = freelist.remove(freelist.size() - 1);

        // We subtract one to ensure it's negative even if the zeroeth slot was
        // used.
        gs[(int) (hasher.hash(0, bucket.get(0)) % size)] = -slot - 1;

        vs[slot] = dct.get(bucket.get(0));
    }

    int[] vsa = new int[vs.length];
    for (int i = 0; i < vs.length; ++i)
        vsa[i] = vs[i];

    return new Data(gs, vsa);
}

// Look up a value in the hash table, defined by G and V.
public static <K> int lookup(int[] gs, int[] vs, K key, Hasher<K> hasher) {
    int d = gs[(int) (hasher.hash(0, key) % gs.length)];

    if (d < 0)
        return vs[-d - 1];

    return vs[(int) (hasher.hash(d, key) % vs.length)];
}

public static <K> void verify(int[] gs, int[] vs, Map<K, Integer> dct, Hasher<K> hasher) {
    for (Map.Entry<K, Integer> e : dct.entrySet()) {
        K k = e.getKey();
        int v = e.getValue();
        int v_ = lookup(gs, vs, k, hasher);

        if (v != v_)
            throw new IllegalStateException(); // ValueError((k, v, v_))
    }
}

private static final long FNV_32_KEY = 0x01000193L;

// Calculates a distinct hash function for a given string. Each value of the
// integer d results in a different hash value.
public static long fnv32Hash(long d, byte[] b) {
    if (d == 0)
        d = FNV_32_KEY;

    // Use the FNV algorithm from http://isthe.com/chongo/tech/comp/fnv/
    for (int i = 0; i < b.length; ++i) {
        byte c = b[i];
        d = ((d * FNV_32_KEY) ^ c) & 0xffffffffL;
    }

    return d;
}

public static Hasher<String> FNV_32_STRING_HASHER = new Hasher<String>() {
    @Override
    public long hash(int d, String key) {
        return fnv32Hash(d, key.getBytes());
    }
};



memcached cachedump


http://stackoverflow.com/a/2946402 > http://docs.oracle.com/javase/8/docs/api/javax/tools/JavaCompiler.html

msgpack
bson

schema inference :/


chronicle !

serialize, serialize_raw


https://en.wikipedia.org/wiki/EAR_(file_format)


raptor > https://github.com/mpetazzoni/ttorrent
https://github.com/JorenSix/TarsosLSH well hello.

**** represent tables themselves as scalar values to be unnested? gzip<table<json<lucy_document>>> ....
 - subclass of array


** switch to autoexec-ing void sql functions style for cfg setup
defstruct cmd, connect cmd, ...

http://codefutures.com/mesos-docker-tutorial-how-to-build-your-own-framework/

<dependency>
    <groupId>org.apache.derby</groupId>
    <artifactId>derby</artifactId>
    <version>10.11.1.1</version>
</dependency>

https://cwiki.apache.org/confluence/display/Hive/HiveDerbyServerMode
https://svn.apache.org/repos/asf/hive/branches/branch-0.6/conf/hive-default.xml
http://www.cloudera.com/content/cloudera/en/documentation/archives/cdh3/v3u6/CDH3-Installation-Guide/cdh3ig_topic_16_3.html
http://www.cloudera.com/content/cloudera/en/documentation/cdh4/v4-2-0/CDH4-Installation-Guide/cdh4ig_topic_18_4.html
https://www.elastic.co/blog/elasticsearch-for-apache-hadoop-2-1-spark-storm-and-more

start stop run status mesos yarn cli

find jdk dl link lel
restart kill
docker aware, find oracle j8 Dockerfile

wrapper config aware, yelpify dockerism in there
https://github.com/dockerfile/java/blob/master/oracle-java8/Dockerfile



http://ruedigermoeller.github.io/kontraktor/
https://blog.twitter.com/2015/flying-faster-with-twitter-heron

https://crate.io/overview/

https://github.com/sheepkiller/presto-marathon-docker

https://code.facebook.com/posts/745068642270222/fighting-spam-with-haskell/

http://rayli.net/blog/data/top-10-data-mining-algorithms-in-plain-english/
http://www.infoq.com/articles/The-OpenJDK9-Revised-Java-Memory-Model
https://medium.com/@mustwin/cassandra-from-a-relational-world-7bbdb0a9f1d
http://json-schema.org/latest/json-schema-core.html#anchor8
http://lasp-lang.org/
http://basho.com/posts/technical/where-to-start-with-riak-core/
http://www.slideshare.net/denshikarasu/all-your-iops-are-belong-to-us-a-pinteresting-case-study-in-mysql-performance-optimization


http://www.bailis.org/blog/when-is-acid-acid-rarely/
http://research.microsoft.com/en-us/people/philbe/ccontrol.aspx
http://www.cse.iitb.ac.in/dbms/Data/Courses/CS632/2009/Papers/p492-fekete.pdf
http://shivaram.org/publications/presto-eurosys13.pdf
http://shivaram.org/publications/presto-hotcloud12.pdf
http://research.microsoft.com/pubs/201100/naiad_sosp2013.pdf
http://www.cs.cornell.edu/courses/cs6452/2012sp/papers/psi-sosp11.pdf
http://www.bailis.org/blog/understanding-weak-isolation-is-a-serious-problem/
http://www.bailis.org/papers/ca-vldb2015.pdf
http://www.bailis.org/ in general

http://www.qubole.com/blog/product/caching-presto/

http://voltdb.com/products/featuresbenefits/reasons-behind-voltdb-architecture


http://spark.apache.org/docs/latest/mllib-guide.html
http://spark.apache.org/docs/latest/graphx-programming-guide.html

http://www.h2database.com/html/advanced.html

https://wiki.postgresql.org/wiki/Serializable

https://github.com/JCTools/JCTools

gon need curator / zk for state storage



via http://mesos.apache.org/documentation/latest/docker-containerizer/
 > attach jar and cfg as commandinfo files, override entrypoint to point to jar :D
jarsync self-update and restart endpoint for cluster, jardiff own jar
may also be nice to build docker images w/ deps in ~/.m2/repository, more idiomatic at least
 > but requires private repository


batched update mode? equiv to lazy de/re-jsoning done by ei partial aggs?
 - pulsed/stepped at a regular interval? pipelined at a depth of max joins? (which = execution pipeline itself)

hash join operator -> cassandra
 - or rather kv:x

favor imperative config, include / exec / eval files / text from disk / sql sources
 - lacking loops should get cfg via jsr223 up

async / background query execution ala bash & / fg, both interactive in cli and scriptable

for paasta can just run as adhoc in context of another service, node disco can go through zk
oo and how about a raw mode powered by just jsch, aws disco aware



<dependency>
    <groupId>org.apache.curator</groupId>
    <artifactId>apache-curator</artifactId>
    <version>2.8.0</version>
</dependency>
<dependency>
    <groupId>org.apache.curator</groupId>
    <artifactId>curator-framework</artifactId>
    <version>2.8.0</version>
</dependency>
<dependency>
    <groupId>org.apache.curator</groupId>
    <artifactId>curator-recipes</artifactId>
    <version>2.8.0</version>
</dependency>


http://storagemojo.com/2015/06/29/the-storage-tipping-point/
http://jmoiron.net/blog/thoughts-on-timeseries-databases/

cache invalidator probes for mat-view engine ala cacheserv

jar url plugin loading (for shades)

just install jdk in shebang lols
cfg cmds must run on ALL NODES, make sure cfg does that
make sure node dont take queries till cfg'd

fuck it raw lucene connector

https://github.com/eirslett/frontend-maven-plugin


https://registry.hub.docker.com/u/cloudesire/java/tags/manage/
https://registry.hub.docker.com/u/isuper/java-oracle/dockerfile/
https://github.com/docker/docker/issues/3778#issuecomment-88208709

postgres brin

https://github.com/twitter/scrooge

acidy materialization by honoring gtid alignment of events and propagating to final store only when at a txn boundary
 .. where possible ofc

biject structs and schemas (avro, swagger, ...)
pojos/beans for structs for ffi


https://github.com/jenkinsci/ssh-plugin/blob/master/pom.xml#L32 well hellooooo


package org.apache.hadoop.hive.ql.processors;
CommandProcessorFactory

package org.apache.hadoop.hive.metastore;
public class HiveMetaStore extends ThriftHiveMetastore {
  public static void main(String[] args) throws Throwable {

select hive_exec('catalog_name', 'create table ....');


so, uh, limit propagation...

make it ssh to grab fresh s3 keys lols

*** codegen for imperative retrieval of opted-out or non-reactive tables

table aliases, imperative / service tables, DAG for view validation, ...

JGIT INTEGRATION FOR MANAGING REPOS OF INCLUDES

write throttling for daytime - could just be for final store not intermediate store


omg bloom filter / bitvector generator aggregate, exportable for use in py
 - partially updating by events :D
https://issues.jenkins-ci.org/browse/JENKINS-20276



http://www.sqlstyle.guide/

<dependency>
    <groupId>org.functionaljava</groupId>
    <artifactId>functionaljava</artifactId>
    <version>4.4</version>
</dependency>
<dependency>
    <groupId>org.functionaljava</groupId>
    <artifactId>functionaljava-java8</artifactId>
    <version>4.4</version>
</dependency>

:p

https://github.com/aol/cyclops
hm.


with/without provided preimage
postimage can be retrieved albeit leakily


create table out.business (id int primary key, name varchar) as
select id, name from in.business;

business.insert > insert into out.business (id, name) values (new.id, new.name);
business.update > update out.business set out.business.id = new.id, out.business.name = new.name where out.business.id = old.business.id;
business.delete > delete from out.business where out.business.id = old.id;




create table out.review (id int primary key, comment varchar, business_id int, business_name varchar) as
select in.review.id, in.review.comment, in.business.id, in.business.name
from in.review
inner join in.business on in.business.id = in.review.business_id;

???

business.insert > insert into out.business (id, name) values (new.id, new.name);
business.update > update out.business set out.business.id = new.id, out.business.name = new.name where out.business.id = old.business.id;
business.delete > delete from out.business where out.business.id = old.id;



CRUD by pk



es connector
https://github.com/facebook/presto/pull/3240/commits

https://github.com/facebook/presto/pull/2896


https://gist.github.com/wrmsr/c2f8a91499da3b4b2cf2
https://github.com/garnaat/missingcloud
https://github.com/powdahound/ec2instances.info/blob/master/www/instances.json
https://a0.awsstatic.com/pricing/1/deprecated/ec2/linux-od.json
http://www.ec2instances.info/






namenode 'org.apache.hadoop.hdfs.server.namenode.NameNode'
zkfc 'org.apache.hadoop.hdfs.tools.DFSZKFailoverController'
secondarynamenode 'org.apache.hadoop.hdfs.server.namenode.SecondaryNameNode'
datanode 'org.apache.hadoop.hdfs.server.datanode.DataNode'
journalnode 'org.apache.hadoop.hdfs.qjournal.server.JournalNode'
dfs org.apache.hadoop.fs.FsShell
dfsadmin org.apache.hadoop.hdfs.tools.DFSAdmin
haadmin org.apache.hadoop.hdfs.tools.DFSHAAdmin
fsck org.apache.hadoop.hdfs.tools.DFSck
balancer org.apache.hadoop.hdfs.server.balancer.Balancer
mover org.apache.hadoop.hdfs.server.mover.Mover
storagepolicies org.apache.hadoop.hdfs.tools.GetStoragePolicies
jmxget org.apache.hadoop.hdfs.tools.JMXGet
oiv org.apache.hadoop.hdfs.tools.offlineImageViewer.OfflineImageViewerPB
oiv_legacy org.apache.hadoop.hdfs.tools.offlineImageViewer.OfflineImageViewer
oev org.apache.hadoop.hdfs.tools.offlineEditsViewer.OfflineEditsViewer
fetchdt org.apache.hadoop.hdfs.tools.DelegationTokenFetcher
getconf org.apache.hadoop.hdfs.tools.GetConf
groups org.apache.hadoop.hdfs.tools.GetGroups
snapshotDiff org.apache.hadoop.hdfs.tools.snapshot.SnapshotDiff
lsSnapshottableDir org.apache.hadoop.hdfs.tools.snapshot.LsSnapshottableDir
portmap org.apache.hadoop.portmap.Portmap
nfs3 org.apache.hadoop.hdfs.nfs.nfs3.Nfs3
cacheadmin org.apache.hadoop.hdfs.tools.CacheAdmin
crypto org.apache.hadoop.hdfs.tools.CryptoAdmin
version org.apache.hadoop.util.VersionInfo



user defined enums?



2015-08-04T17:38:23.227-0700    INFO    Thread-1        com.facebook.presto.server.PluginManager        -- Loading plugin |presto-mysql --
#
# A fatal error has been detected by the Java Runtime Environment:
#
#  SIGBUS (0xa) at pc=0x0000000108be4eb9, pid=31431, tid=36103
#
# JRE version: Java(TM) SE Runtime Environment (8.0_51-b16) (build 1.8.0_51-b16)
# Java VM: Java HotSpot(TM) 64-Bit Server VM (25.51-b03 mixed mode bsd-amd64 compressed oops)
# Problematic frame:
# C  [libzip.dylib+0x2eb9]  newEntry+0x154
#
# Failed to write core dump. Core dumps have been disabled. To enable core dumping, try "ulimit -c unlimited" before starting Java again
#
# An error report file with more information is saved as:
# /Users/wtimoney/src/wrmsr/presto/hs_err_pid31431.log
Compiled method (nm)    7244  178     n 0       java.util.zip.ZipFile::getEntry (native)
 total in heap  [0x000000010add6e90,0x000000010add71f0] = 864
 relocation     [0x000000010add6fb8,0x000000010add6ff8] = 64
 main code      [0x000000010add7000,0x000000010add71f0] = 496
#
# If you would like to submit a bug report, please visit:
#   http://bugreport.java.com/bugreport/crash.jsp
# The crash happened outside the Java Virtual Machine in native code.
# See problematic frame for where to report the bug.
#
[1]    31431 abort      ~/presto/presto run

super.



base jdbc commit batch size hardcoded 1k ruh roh



https://github.com/softwarevidal/mysql-connector-mxj-gpl haaaaaay

https://bugs.openjdk.java.net/browse/JDK-8017777

Is this another case where the application is re-writing a zip file that is in use? This can be worked around by running with the system property sun.zip.disableMemoryMapping set to true.


rlimit: STACK 8192k, CORE 0k, NPROC 709, NOFILE 10240, AS infinity
https://stackoverflow.com/questions/19447444/fatal-errors-from-openjdk-when-running-fresh-jar-files


wget -c --no-cookies --no-check-certificate --header "Cookie: gpw_e24=http%3A%2F%2Fwww.oracle.com%2F; oraclelicense=accept-securebackup-cookie" "https://download.oracle.com/otn-pub/java/jdk/8u60-b27/jdk-8u60-linux-x64.tar.gz" --output-document="jdk-8u60-linux-x64.tar.gz"

8u60-b27

ehehehe


deploy via instance tags



stupid simple fs connector for interactive shit, select name from s3 where path = '/some/dir/*'

** when reexecing set proc title with args, unavailable to ps at launch

https://www.percona.com/blog/2012/01/25/how-to-recover-a-single-innodb-table-from-a-full-backup/

https://www.percona.com/doc/percona-server/5.5/management/innodb_expand_import.html



instance tags: Name, creator (username), owner (team)




https://zookeeper.apache.org/doc/trunk/zookeeperReconfig.html

https://aws.amazon.com/blogs/aws/new-ec2-spot-instance-termination-notices/

ec2-launch ec2-run, upload to master, distribute from master, clone jdk detection in java

find or dl and install jdk, optional force upgrade
sync jar
launch, master or slave as appropriate

oh shit yeah ec2-profiles, don't need to retype


^in cfg yaml ofc.


non-spot master, spot slaves....


https://software.intel.com/en-us/articles/intel-performance-counter-monitor ehehehee



aws emr create-cluster --name "Test cluster" --ami-version 3.3 \
--applications Name=Hue Name=Hive Name=Pig Name=HBase \
--use-default-roles --ec2-attributes KeyName=myKey \
--instance-type c1.xlarge --instance-count 3 --termination-protected

http://169.254.169.254/latest/user-data

http://docs.datastax.com/en/cassandra/2.2/cassandra/install/installAMILaunch.html

com.mysql.jdbc.ReplicationDriver

.aws/credentials


create external table my_stuff (id string, prev_id string, uri string, extra string) partitioned by (dt string)
 row format serde 'com.amazon.elasticmapreduce.JsonSerde' with serdeproperties ('paths'='id, prev_id, url, extra');
alter table my_ranger add partition (dt='small') location 's3://yelp-emr-dev/foo/';

https://github.com/apache/hive/blob/ac755ebe26361a4647d53db2a28500f71697b276/ql/src/java/org/apache/hadoop/hive/ql/udf/UDFParseUrl.java


https://github.com/confluentinc/bottledwater-pg yay

https://github.com/mpetazzoni/ttorrent/blob/master/cli/src/main/java/com/turn/ttorrent/cli/TorrentMain.java


IT ISNT THE TABLES THAT ARE COMPRESSED IT IS THE FILES. SPLITS OR PARTITIONS.
in that sense yes it is an unnest of rows from n files
no omfg not COMPRESSED<bzip, ... ---- bzip<lines<json<business>>>



  archive)
    CLASS=org.apache.hadoop.tools.HadoopArchives
    hadoop_debug "Injecting TOOL_PATH into CLASSPATH"
    hadoop_add_classpath "${TOOL_PATH}"
  ;;

    CLASS=org.apache.hadoop.fs.FsShell

class S3(BasicCommand):
    NAME = 's3'
    DESCRIPTION = BasicCommand.FROM_FILE('s3/_concepts.rst')
    SYNOPSIS = "aws s3 <Command> [<Arg> ...]"
    SUBCOMMANDS = [
        {'name': 'ls', 'command_class': ListCommand},
        {'name': 'website', 'command_class': WebsiteCommand},
        {'name': 'cp', 'command_class': CpCommand},
        {'name': 'mv', 'command_class': MvCommand},
        {'name': 'rm', 'command_class': RmCommand},
        {'name': 'sync', 'command_class': SyncCommand},
        {'name': 'mb', 'command_class': MbCommand},
        {'name': 'rb', 'command_class': RbCommand}
    ]



http://java-performance.info/oracle-java-mission-control-overview/
https://docs.oracle.com/javase/8/docs/technotes/guides/jar/jar.html#Main_Attributes
http://www.bittorrent.org/beps/bep_0005.html


https://zookeeper.apache.org/doc/trunk/zookeeperReconfig.html



https://stackoverflow.com/questions/6851461/java-why-does-ssl-handshake-give-could-not-generate-dh-keypair-exception#comment51748700_18254095


https://dzone.com/articles/peter-lawrey-on-varhandle-in-jdk9-making-data-in-j :D
http://vanillajava.blogspot.com/
https://github.com/OpenHFT/Chronicle-Engine


https://svn.apache.org/viewvc/lucene/dev/trunk/lucene/sandbox/src/java/org/apache/lucene/rangetree/RangeTreeWriter.java?view=markup
well hellooo

https://hdrhistogram.github.io/HdrHistogram/ wat



aws: profiles: {}
hadoop: ...
mesos: ...
wrapper: clusters: ... [ip's, master, ...]


new cluster cmd w ssh, scp, etc
Cluster cfg, host cfg, some kind of default + override sys
Host, ssh port, node ports, is master, username, PW or ident,
ec2 + emr + uh mrj compute pool clusters?
hehhh hdfs cluster setup + admin
raptor diag
could actually leave hdfs subprocesses running between updates, would need its own pidfile doe
config file merging - order of ops for autoexec? maybe hocon has something relevant? multiple --- yaml docs?
assess shared machine vs dedicated / virtualized machine, adj heap accordingly, overridable ofc
spun up cluster keygen on master ala spark

ssh subprocess fallback

default to presto.yaml | presto.json if not given a -c

cmds: hive hdfs ec2 s3
? yarn emr

sigbus is probs repo deleteOnExit firing before finalizers or some shit run or something, death pact cleaner bash child proc would probs do it
 - will need to open each file individually, just listen on stdin and open shit
 bash -c 'while IFS= read -r FILE; do exec {FD}<"$FILE" 2>/dev/null; done'

uh graphql? wat




<dependency>
    <groupId>org.nd4j</groupId>
    <artifactId>nd4j-jblas</artifactId>
    <version>0.0.3.5.5.4-SNAPSHOT</version>
</dependency>

https://jclouds.apache.org/
 - LOL NOPE GUICE3




un fixme dont fucking provided dep launcher from hadoop and mesos and aws holy fuck look at dem deps

todo its still fucking pathetic to bundle all of hive just for metastore maint... jackson -> thrift pls :[

https://github.com/facebook/presto/issues/3441 fuq
https://github.com/facebook/presto/issues/2960


https://bitbucket.org/atlassian/jgit-flow/wiki/Home sup


https://github.com/zendesk/open-replicator
https://github.com/zendesk/maxwell lolol

    <dependency>
    	<groupId>net.snaq</groupId>
    	<artifactId>dbpool</artifactId>
    	<version>7.0-jdk7</version>
    </dependency>


http://javaskeleton.blogspot.com/2010/07/avoiding-peer-not-authenticated-with.html bluhhh

https://developer.zendesk.com/blog/introducing-maxwell-a-mysql-to-kafka-binlog-processor
http://ruby-doc.org/stdlib-1.9.3/libdoc/drb/rdoc/DRb.html


var fields = {
    'date' : Date
    , 'host' : String
    , 'process_name' : String
    , 'pid' : parseInt
    , 'client_ip' : String
    , 'client_port' : parseInt
    , 'accept_date' : Date
    , 'frontend_name' : String
    , 'backend_name' : String
    , 'server_name' : String
    , 'tq' : parseInt
    , 'tw' : parseInt
    , 'tc' : parseInt
    , 'tr' : parseInt
    , 'tt' : parseInt
    , 'status_code' : String
    , 'bytes_read' : parseInt
    , 'captured_request_cookie' : String
    , 'captured_response_cookie' : String
    , 'terminiation_state' : String
    , 'actconn' : parseInt
    , 'feconn' : parseInt
    , 'beconn' : parseInt
    , 'srv_conn' : parseInt
    , 'retries' : parseInt
    , 'srv_queue' : parseInt
    , 'backend_queue' : parseInt
//  , 'requestHeaders'
//  , 'responseHeaders'
    , 'method' : String
    , 'request' : String
    , 'version' : String
};

var reg = /^(\w+ \d+ \S+) (\S+) (\S+)\[(\d+)\]: (\S+):(\d+) \[(\S+)\] (\S+) (\S+)\/(\S+) (\S+)\/(\S+)\/(\S+)\/(\S+)\/(\S+) (\S+) (\S+) *(\S+) (\S+) (\S+) (\S+)\/(\S+)\/(\S+)\/(\S+)\/(\S+) (\S+)\/(\S+) "(\S+) ([^"]+) (\S+)" *$/gi
    , obj
    , matches
    ;


muh https://github.com/thekrakken/java-grok

https://www.elastic.co/guide/en/logstash/current/plugins-filters-grok.html

http://danlinstedt.com/allposts/datavaultcat/bigdata-nosql-and-datavault-2-0/ meh
https://engineering.pinterest.com/blog/sharding-pinterest-how-we-scaled-our-mysql-fleet/


https://github.com/logstash-plugins/logstash-patterns-core/tree/master/patterns
https://github.com/logstash-plugins/logstash-filter-useragent/blob/master/lib/logstash/filters/useragent.rb
https://github.com/logstash-plugins/logstash-filter-urldecode/blob/master/lib/logstash/filters/urldecode.rb
https://github.com/logstash-plugins/logstash-filter-tld/blob/master/lib/logstash/filters/tld.rb lols nice docstring
https://github.com/logstash-plugins/logstash-filter-syslog_pri/blob/master/lib/logstash/filters/syslog_pri.rb
https://github.com/zipizap/ouilookup/blob/master/ouilookup.rb
https://github.com/logstash-plugins/logstash-filter-geoip/blob/master/lib/logstash/filters/geoip.rb
date/time/span parsing
https://github.com/logstash-plugins/logstash-filter-dns/blob/master/lib/logstash/filters/dns.rb
https://github.com/logstash-plugins/logstash-filter-cidr/blob/master/lib/logstash/filters/cidr.rb


http://www.jayway.com/2014/05/28/using-rxjava-to-monitor-hystrix-streams/
https://dtai.cs.kuleuven.be/CP4IM/miningzinc

https://commons.apache.org/proper/commons-math/apidocs/org/apache/commons/math3/transform/FastFourierTransformer.html sup


https://stackoverflow.com/questions/13734646/how-to-connect-to-java-instances-running-on-ec2-using-jmx ughhh
http://rkuzmik.blogspot.com/2006/08/local-managed-dns-java_11.html fml


https://docs.oracle.com/javase/7/docs/technotes/guides/net/properties.html
-Dsun.net.spi.nameservice.provider.1=dns,local


FIXME -server lols


    public static final String IPv4_SETTING = "java.net.preferIPv4Stack";
    public static final String IPv6_SETTING = "java.net.preferIPv6Addresses";

https://github.com/elastic/elasticsearch/blob/master/core/src/main/java/org/elasticsearch/common/network/NetworkUtils.java


mosh --ssh="ssh -i wtimoney_dev.pem" ec2-user@


export TERM=screen
echo 'export TERM=screen' >> ~/.bashrc
sudo bash -c 'echo 127.0.0.1 `hostname` >> /etc/hosts'
sudo yum update -y
wget -c --no-cookies --no-check-certificate --header "Cookie: gpw_e24=http%3A%2F%2Fwww.oracle.com%2F; oraclelicense=accept-securebackup-cookie" "https://download.oracle.com/otn-pub/java/jdk/8u60-b27/jdk-8u60-linux-x64.tar.gz" --output-document="jdk-8u60-linux-x64.tar.gz"
tar xvzf jdk-8u60-linux-x64.tar.gz
sudo yum install -y htop tcpdump iotop tmux mtr mosh
wget http://pkgs.repoforge.org/iftop/iftop-0.17-1.el6.rf.x86_64.rpm
sudo rpm -ivh iftop-0.17-1.el6.rf.x86_64.rpm
pip install --user ipython

gcc gcc-c++ :|


~/jdk1.8.0_60/bin/java -Xmx32G -XX:+UseConcMarkSweepGC -server -jar ./presto/presto run

http://docs.aws.amazon.com/AWSEC2/latest/UserGuide/ebs-ec2-config.html

c4.8xl = 100 MB/s

m4.10xl = 100 MB/s
m4.4xl = 105 MB/s
m4.2xl = 60 MB/s
m4.xl = 28 MB/s ?

m3.2xl = 46 MB/s
m3.m = shit

i2.8xl = 100 MB/s

r3.8xl = 100 MB/s

d2.8xl = 70 MB/s (cross region)



https://github.com/logstash-plugins/logstash-patterns-core

http://antisp.in/2014/04/01/useful-logstash-grok-patterns/


http://stratosphere.eu/assets/papers/TopologyInferenceEnd2End_11.pdf
http://stratosphere.eu/assets/papers/CloudTopology_11.pdf



m4's + c4's ebs-only, future = i2's + d2's only non-ebs - options:
 - spin up mix of i's for storage and c's / m's for compute
  - possibly wastes potential bw
 - run all i's
 - just go straight ramdisk
  - maybe tachyon > hdfs here? puniverse galaxy?
  - uh, would it be better to just make raptor do this natively to Unsafe malloc'd mem?
   - yes.
   - does raptor do replication for datasets significantly smaller than cluster ram?

omg https://docs.oracle.com/javase/7/docs/technotes/guides/io/fsp/filesystemprovider.html
https://github.com/google/jimfs https://github.com/google/jimfs https://github.com/google/jimfs https://github.com/google/jimfs
https://s-media-cache-ak0.pinimg.com/originals/b2/8a/3a/b28a3a52ee99399a5389e758f7de87b6.gif
https://commons.apache.org/proper/commons-vfs/
http://www.rationaljava.com/2015/03/chroniclemap-java-architecture-with-off.html
https://github.com/marschall/memoryfilesystem
http://mechanical-sympathy.blogspot.com/2012/10/compact-off-heap-structurestuples-in.html
https://terracotta.org/generated/4.3.0/html/bmg-all/index.html#page/BigMemory_Go_Documentation_Set/co-tiers_configuring_offheap_store.html
https://en.wikipedia.org/wiki/Ehcache eh (lol)

https://github.com/damiencarol/jsr203-hadoop

http://insights.wired.com/profiles/blogs/hadoop-100x-faster-how-we-did-it-2#axzz3k3aNMeca meh?


**** setting a file to read-only will compact it, after which ByteBuffers are untranslated
 - use slices obv
 - make RegularFile take a blockSize override
 - since dealing with variable size blocks just use malloc, huge page alignment is irrelevant given no disk
 - mlock ofc



http://www.infoq.com/news/2007/11/oniguruma-joni-jruby
https://github.com/google/re2j


https://en.wikipedia.org/wiki/CUDA_Pinned_memory
https://lightsighter.github.io/CudaDMA/
https://developer.nvidia.com/gpudirect



https://github.com/torvalds/linux/blob/master/Documentation/networking/ixgbevf.txt haaaay
https://github.com/torvalds/linux/blob/de182468d1bb726198abaab315820542425270b7/drivers/net/ethernet/intel/ixgbevf/ixgbevf_main.c



https://stackoverflow.com/questions/3333959/mapping-dma-buffers-to-userspace
http://forums.xilinx.com/xlnx/attachments/xlnx/ELINUX/10693/1/Linux%20DMA%20from%20User%20Space-public.pdf


https://www-ssl.intel.com/content/dam/www/public/us/en/documents/datasheets/82599-10-gbe-controller-datasheet.pdf
https://www.phoronix.com/scan.php?page=news_item&px=NVIDIA-Nouveau-CUDA-Support
what happens when i just pretend to be tcp but am actually very much not
https://en.wikipedia.org/wiki/IEEE_802.1Q


just fucking embed antlr fuck it

https://software.intel.com/en-us/protected-download/328018/326559/step2
-std=c++0x


http://www.brendangregg.com/blog/2014-09-15/the-msrs-of-ec2.html


http://yusufonlinux.blogspot.com/2010/11/data-link-access-and-zero-copy.html

include/linux/dma-mapping.h
Documentation/DMA-API.txt


https://blog.bramp.net/post/2015/08/27/unsafe-part-3-benchmarking-a-java-unsafearraylist/
http://antirez.com/news/92
https://github.com/jnode/jnode/tree/master/net
http://linuxgazette.net/156/jangir.html
http://www.jopdesign.com/ejip/



http://www.thoughts-on-java.org/weekly/
http://zeroturnaround.com/rebellabs/java-memory-model-pragmatics-by-aleksey-shipilev/
https://github.com/dell-oss/Doradus
http://strataconf.com/big-data-conference-ca-2015/public/schedule/detail/38276
http://blog.aquameta.com/2015/08/28/introducing-aquameta/

.... jcache
https://jcp.org/en/jsr/detail?id=107
https://github.com/ehcache/ehcache3
https://github.com/ehcache/ehcache-jcaGche
https://github.com/ehcache/sizeof
https://github.com/Terracotta-OSS/offheap-store
https://github.com/Terracotta-OSS/statistics
https://github.com/Terracotta-OSS/cache-load-tester
https://github.com/Terracotta-OSS/geocache

https://github.com/toelen/spymemcached-jcache



https://github.com/nayuki/Arithmetic-Coding
http://www.data-compression.info/Algorithms/AC/
 - loooooooool
https://github.com/ramenhut/abac

https://github.com/jsr107/RI

http://www.infoq.com/news/2011/10/java-data-grid hm sup

https://aturon.github.io/blog/2015/08/27/epoch/


The big difference between ORC and DWRF is DWRF has a encoding called “row-group dictionary”.  This adds a second dictionary to a column that only applies to the current row group (10k rows).  This can reduce the compressed size of a column when the column has too many unique values for a global dictionary, but not so many unique values that a dictionary is useless.  There are some places where this is a big win.  The downside is complexity in the encoder and decoder.


https://github.com/facebook/presto/issues/3435
http://docs.treasuredata.com/articles/presto-udfs

https://github.com/wyukawa/yanagishima

https://groups.google.com/forum/#!topic/presto-users/jzRa_fDIwKE

http://www.meetup.com/hadoopsf/events/223638704/
http://www.meetup.com/AWS-SANFRANCISCO/events/224902500/



create table dst as select id pk, txt from src;

on insert
 insert into dst values after.id, after.txt;
 conflict = warn? die? configurable?

on update
 pk resolution
 ... updates...
 generate pre/post img, recurse.......

on delete
 delete from dst where dst.id = before.id;
 missing = same

fan in / fan out // aggregate / join

INDEPENDENT STAGES
exchange?
existing machinery wo last trier ordering?



https://github.com/qubole/presto-udfs/tree/master/src
https://github.com/qubole/presto-kinesis


https://github.com/mauricio/postgresql-async


ok fuck jcache - 1.0.0 v 0.5 v cache-ri-common fuck off get your shit together


        <dependency>
            <groupId>javax.transaction</groupId>
            <artifactId>jta</artifactId>
            <version>1.1</version>
        </dependency>
        <dependency>
            <groupId>javax.cache</groupId>
            <artifactId>cache-api</artifactId>
            <version>0.5</version>
        </dependency>

ughhhh
https://github.com/ehcache/ehcache-jcache
https://github.com/dbrimley/jcache-examples


jenkins Java/JNR ssh-agent

https://archive.org/details/db2000-07-12
https://archive.org/details/db2000-06-27.flac16
https://archive.org/details/db1999-05-15.shnf
:3333


https://github.com/frankmcsherry/differential-dataflow
xlat piles to pure j via props
http://arxiv.org/abs/1508.06791
oh yeah cli tabular presentation
https://github.com/RaphaelJ/master-thesis/raw/master/thesis.pdf
Boosting Java performance using GPGPU [pdf]
http://arxiv.org/abs/1508.06791
https://web.archive.org/web/20070709194542/http://www.codeproject.com/system/soviet_kernel_hack.asp memries
https://github.com/mirror/reactos/blob/c6d2b35ffc91e09f50dfb214ea58237509329d6b/reactos/hal/halx86/apic/apic.c#L8 hahaha

http://falsinsoft.blogspot.com/2013/10/access-physical-memory-in-linux.html BAHAHAHAHAHAHAAHAHAHAH
so raptor = http://tinyurl.com/raptorrrr
https://stackoverflow.com/questions/1629605/getting-user-inside-shell-script-when-running-with-sudo
https://wiki.postgresql.org/wiki/PGStrom
https://bitbucket.org/nikratio/s3ql
https://www.cs.virginia.edu/kim/publicity/pldi09tutorials/memory-efficient-java-tutorial.pdf
https://manishearth.github.io/blog/2015/09/01/designing-a-gc-in-rust/
http://ctrl-c.club/~ksikka/articles/01-berkeley-db/
http://blog.nobugware.com/post/2015/leveldb_geohash_golang/
http://newsroom.intel.com/community/intel_newsroom/blog/2015/06/12/chip-shot-custom-intel-xeon-sever-chip-boost-cloud-processing-power-for-amazon-web-services-customers?wapkw=e5-2676
https://www-ssl.intel.com/content/www/us/en/processors/xeon/xeon-e5-brief.html

https://github.com/jcjohnson/neural-style
http://www.infoq.com/articles/Tuning-Java-Servers
https://github.com/jemalloc/jemalloc/releases/tag/4.0.0
https://github.com/simongog/sdsl-lite



https://github.com/krka/kahlua2
https://github.com/dell-oss/Doradus




<<<<<<< HEAD
sudo apt-get build-dep linux-image-$(uname -r)
apt-get source linux-image-$(uname -r)
cd linux-$(uname -r)

fakeroot debian/rules clean
fakeroot debian/rules binary-headers binary-generic
=======
>>>>>>> d5f197fb
<|MERGE_RESOLUTION|>--- conflicted
+++ resolved
@@ -1656,12 +1656,10 @@
 
 
 
-<<<<<<< HEAD
+
 sudo apt-get build-dep linux-image-$(uname -r)
 apt-get source linux-image-$(uname -r)
 cd linux-$(uname -r)
 
 fakeroot debian/rules clean
-fakeroot debian/rules binary-headers binary-generic
-=======
->>>>>>> d5f197fb
+fakeroot debian/rules binary-headers binary-generic